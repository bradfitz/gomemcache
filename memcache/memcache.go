/*
Copyright 2011 Google Inc.

Licensed under the Apache License, Version 2.0 (the "License");
you may not use this file except in compliance with the License.
You may obtain a copy of the License at

     http://www.apache.org/licenses/LICENSE-2.0

Unless required by applicable law or agreed to in writing, software
distributed under the License is distributed on an "AS IS" BASIS,
WITHOUT WARRANTIES OR CONDITIONS OF ANY KIND, either express or implied.
See the License for the specific language governing permissions and
limitations under the License.
*/

// Package memcache provides a client for the memcached cache server.
package memcache

import (
	"bufio"
	"bytes"
	"crypto/tls"
	"errors"
	"fmt"
	"io"
	"net"
	"strconv"
	"strings"
	"sync"
	"time"
)

// Similar to:
// https://godoc.org/google.golang.org/appengine/memcache

var (
	// ErrCacheMiss means that a Get failed because the item wasn't present.
	ErrCacheMiss = errors.New("memcache: cache miss")

	// ErrCASConflict means that a CompareAndSwap call failed due to the
	// cached value being modified between the Get and the CompareAndSwap.
	// If the cached value was simply evicted rather than replaced,
	// ErrNotStored will be returned instead.
	ErrCASConflict = errors.New("memcache: compare-and-swap conflict")

	// ErrNotStored means that a conditional write operation (i.e. Add or
	// CompareAndSwap) failed because the condition was not satisfied.
	ErrNotStored = errors.New("memcache: item not stored")

	// ErrServer means that a server error occurred.
	ErrServerError = errors.New("memcache: server error")

	// ErrNoStats means that no statistics were available.
	ErrNoStats = errors.New("memcache: no statistics available")

	// ErrMalformedKey is returned when an invalid key is used.
	// Keys must be at maximum 250 bytes long and not
	// contain whitespace or control characters.
	ErrMalformedKey = errors.New("malformed: key is too long or contains invalid characters")

	// ErrNoServers is returned when no servers are configured or available.
	ErrNoServers = errors.New("memcache: no servers configured or available")
)

const (
	// DefaultTimeout is the default socket read/write timeout.
	DefaultTimeout = 100 * time.Millisecond

	// DefaultMaxIdleConns is the default maximum number of idle connections
	// kept for any single address.
	DefaultMaxIdleConns = 2
)

<<<<<<< HEAD
const buffered = 8 // arbitrary buffered channel size, for readability
=======
// Stats is a type for storing current statistics of a Memcached server
type Stats struct {
	// Stats are the top level key = value metrics from memcache
	Stats map[string]string

	// Slabs are indexed by slab ID.  Each has a k/v store of metrics for
	// that slab.
	Slabs map[int]map[string]string

	// Items are indexed by slab ID.  Each ID has a k/v store of metrics for
	// items in that slab.
	Items map[int]map[string]string
}
>>>>>>> 239240bb

// resumableError returns true if err is only a protocol-level cache error.
// This is used to determine whether or not a server connection should
// be re-used or not. If an error occurs, by default we don't reuse the
// connection, unless it was just a cache error.
func resumableError(err error) bool {
	switch err {
	case ErrCacheMiss, ErrCASConflict, ErrNotStored, ErrMalformedKey:
		return true
	}
	return false
}

func legalKey(key string) bool {
	if len(key) > 250 {
		return false
	}
	for i := 0; i < len(key); i++ {
		if key[i] <= ' ' || key[i] == 0x7f {
			return false
		}
	}
	return true
}

var (
	crlf            = []byte("\r\n")
	space           = []byte(" ")
	resultOK        = []byte("OK\r\n")
	resultStored    = []byte("STORED\r\n")
	resultNotStored = []byte("NOT_STORED\r\n")
	resultExists    = []byte("EXISTS\r\n")
	resultNotFound  = []byte("NOT_FOUND\r\n")
	resultDeleted   = []byte("DELETED\r\n")
	resultEnd       = []byte("END\r\n")
	resultOk        = []byte("OK\r\n")
	resultTouched   = []byte("TOUCHED\r\n")
	resultReset     = []byte("RESET\r\n")

	resultClientErrorPrefix = []byte("CLIENT_ERROR ")
<<<<<<< HEAD
	versionPrefix           = []byte("VERSION")
=======
	resultStatPrefix        = []byte("STAT")
>>>>>>> 239240bb
)

// New returns a memcache client using the provided server(s)
// with equal weight. If a server is listed multiple times,
// it gets a proportional amount of weight.
func New(server ...string) (*Client, error) {
	ss := new(ServerList)
	if err := ss.SetServers(server...); err != nil {
		return nil, err
	}
	return NewFromSelector(ss), nil
}

// NewFromSelector returns a new Client using the provided ServerSelector.
func NewFromSelector(ss ServerSelector) *Client {
	return &Client{selector: ss}
}

// Client is a memcache client.
// It is safe for unlocked use by multiple concurrent goroutines.
type Client struct {
	// Timeout specifies the socket read/write timeout.
	// If zero, DefaultTimeout is used.
	Timeout   time.Duration

<<<<<<< HEAD
	// MaxIdleConns specifies the maximum number of idle connections that will
	// be maintained per address. If less than one, DefaultMaxIdleConns will be
	// used.
	//
	// Consider your expected traffic rates and latency carefully. This should
	// be set to a number higher than your peak parallel requests.
	MaxIdleConns int

	selector ServerSelector
=======
	selector  ServerSelector
>>>>>>> 239240bb

	lk        sync.Mutex
	freeconn  map[string][]*conn
	TlsConfig *tls.Config
}

// Item is an item to be got or stored in a memcached server.
type Item struct {
	// Key is the Item's key (250 bytes maximum).
	Key string

	// Value is the Item's value.
	Value []byte

	// Flags are server-opaque flags whose semantics are entirely
	// up to the app.
	Flags uint32

	// Expiration is the cache expiration time, in seconds: either a relative
	// time from now (up to 1 month), or an absolute Unix epoch time.
	// Zero means the Item has no expiration time.
	Expiration int32

	// Compare and swap ID.
	casid uint64
}

// conn is a connection to a server.
type conn struct {
	nc   net.Conn
	rw   *bufio.ReadWriter
	addr net.Addr
	c    *Client
}

// release returns this connection back to the client's free pool
func (cn *conn) release() {
	cn.c.putFreeConn(cn.addr, cn)
}

func (cn *conn) extendDeadline() {
	cn.nc.SetDeadline(time.Now().Add(cn.c.netTimeout()))
}

// condRelease releases this connection if the error pointed to by err
// is nil (not an error) or is only a protocol level error (e.g. a
// cache miss).  The purpose is to not recycle TCP connections that
// are bad.
func (cn *conn) condRelease(err *error) {
	if *err == nil || resumableError(*err) {
		cn.release()
	} else {
		cn.nc.Close()
	}
}

func (c *Client) putFreeConn(addr net.Addr, cn *conn) {
	c.lk.Lock()
	defer c.lk.Unlock()
	if c.freeconn == nil {
		c.freeconn = make(map[string][]*conn)
	}
	freelist := c.freeconn[addr.String()]
	if len(freelist) >= c.maxIdleConns() {
		cn.nc.Close()
		return
	}
	c.freeconn[addr.String()] = append(freelist, cn)
}

func (c *Client) getFreeConn(addr net.Addr) (cn *conn, ok bool) {
	c.lk.Lock()
	defer c.lk.Unlock()
	if c.freeconn == nil {
		return nil, false
	}
	freelist, ok := c.freeconn[addr.String()]
	if !ok || len(freelist) == 0 {
		return nil, false
	}
	cn = freelist[len(freelist)-1]
	c.freeconn[addr.String()] = freelist[:len(freelist)-1]
	return cn, true
}

func (c *Client) netTimeout() time.Duration {
	if c.Timeout != 0 {
		return c.Timeout
	}
	return DefaultTimeout
}

func (c *Client) maxIdleConns() int {
	if c.MaxIdleConns > 0 {
		return c.MaxIdleConns
	}
	return DefaultMaxIdleConns
}

// ConnectTimeoutError is the error type used when it takes
// too long to connect to the desired host. This level of
// detail can generally be ignored.
type ConnectTimeoutError struct {
	Addr net.Addr
}

func (cte *ConnectTimeoutError) Error() string {
	return "memcache: connect timeout to " + cte.Addr.String()
}

func (c *Client) dial(addr net.Addr) (net.Conn, error) {
<<<<<<< HEAD
	nc, err := net.DialTimeout(addr.Network(), addr.String(), c.netTimeout())
=======
	type connError struct {
		cn  net.Conn
		err error
	}

	var (
		nc net.Conn
		err error
	)
	nd := net.Dialer{Timeout: c.netTimeout()}
	if c.TlsConfig != nil {
		nc, err = tls.DialWithDialer(&nd, addr.Network(), addr.String(), c.TlsConfig)
	} else {
		nc, err = nd.Dial(addr.Network(), addr.String())
	}
>>>>>>> 239240bb
	if err == nil {
		return nc, nil
	}

	if ne, ok := err.(net.Error); ok && ne.Timeout() {
		return nil, &ConnectTimeoutError{addr}
	}

	return nil, err
}

func (c *Client) getConn(addr net.Addr) (*conn, error) {
	cn, ok := c.getFreeConn(addr)
	if ok {
		cn.extendDeadline()
		return cn, nil
	}
	nc, err := c.dial(addr)
	if err != nil {
		return nil, err
	}
	cn = &conn{
		nc:   nc,
		addr: addr,
		rw:   bufio.NewReadWriter(bufio.NewReader(nc), bufio.NewWriter(nc)),
		c:    c,
	}
	cn.extendDeadline()
	return cn, nil
}

func (c *Client) onItem(item *Item, fn func(*Client, *bufio.ReadWriter, *Item) error) error {
	addr, err := c.selector.PickServer(item.Key)
	if err != nil {
		return err
	}
	cn, err := c.getConn(addr)
	if err != nil {
		return err
	}
	defer cn.condRelease(&err)
	if err = fn(c, cn.rw, item); err != nil {
		return err
	}
	return nil
}

func (c *Client) FlushAll() error {
	return c.selector.Each(c.flushAllFromAddr)
}

// Get gets the item for the given key. ErrCacheMiss is returned for a
// memcache cache miss. The key must be at most 250 bytes in length.
func (c *Client) Get(key string) (item *Item, err error) {
	err = c.withKeyAddr(key, func(addr net.Addr) error {
		return c.getFromAddr(addr, []string{key}, func(it *Item) { item = it })
	})
	if err == nil && item == nil {
		err = ErrCacheMiss
	}
	return
}

// Touch updates the expiry for the given key. The seconds parameter is either
// a Unix timestamp or, if seconds is less than 1 month, the number of seconds
// into the future at which time the item will expire. Zero means the item has
// no expiration time. ErrCacheMiss is returned if the key is not in the cache.
// The key must be at most 250 bytes in length.
func (c *Client) Touch(key string, seconds int32) (err error) {
	return c.withKeyAddr(key, func(addr net.Addr) error {
		return c.touchFromAddr(addr, []string{key}, seconds)
	})
}

func (c *Client) withKeyAddr(key string, fn func(net.Addr) error) (err error) {
	if !legalKey(key) {
		return ErrMalformedKey
	}
	addr, err := c.selector.PickServer(key)
	if err != nil {
		return err
	}
	return fn(addr)
}

func (c *Client) withAddrRw(addr net.Addr, fn func(*bufio.ReadWriter) error) (err error) {
	cn, err := c.getConn(addr)
	if err != nil {
		return err
	}
	defer cn.condRelease(&err)
	return fn(cn.rw)
}

func (c *Client) withKeyRw(key string, fn func(*bufio.ReadWriter) error) error {
	return c.withKeyAddr(key, func(addr net.Addr) error {
		return c.withAddrRw(addr, fn)
	})
}

func (c *Client) getFromAddr(addr net.Addr, keys []string, cb func(*Item)) error {
	return c.withAddrRw(addr, func(rw *bufio.ReadWriter) error {
		if _, err := fmt.Fprintf(rw, "gets %s\r\n", strings.Join(keys, " ")); err != nil {
			return err
		}
		if err := rw.Flush(); err != nil {
			return err
		}
		if err := parseGetResponse(rw.Reader, cb); err != nil {
			return err
		}
		return nil
	})
}

// flushAllFromAddr send the flush_all command to the given addr
func (c *Client) flushAllFromAddr(addr net.Addr) error {
	return c.withAddrRw(addr, func(rw *bufio.ReadWriter) error {
		if _, err := fmt.Fprintf(rw, "flush_all\r\n"); err != nil {
			return err
		}
		if err := rw.Flush(); err != nil {
			return err
		}
		line, err := rw.ReadSlice('\n')
		if err != nil {
			return err
		}
		switch {
		case bytes.Equal(line, resultOk):
			break
		default:
			return fmt.Errorf("memcache: unexpected response line from flush_all: %q", string(line))
		}
		return nil
	})
}

// ping sends the version command to the given addr
func (c *Client) ping(addr net.Addr) error {
	return c.withAddrRw(addr, func(rw *bufio.ReadWriter) error {
		if _, err := fmt.Fprintf(rw, "version\r\n"); err != nil {
			return err
		}
		if err := rw.Flush(); err != nil {
			return err
		}
		line, err := rw.ReadSlice('\n')
		if err != nil {
			return err
		}

		switch {
		case bytes.HasPrefix(line, versionPrefix):
			break
		default:
			return fmt.Errorf("memcache: unexpected response line from ping: %q", string(line))
		}
		return nil
	})
}

func (c *Client) touchFromAddr(addr net.Addr, keys []string, expiration int32) error {
	return c.withAddrRw(addr, func(rw *bufio.ReadWriter) error {
		for _, key := range keys {
			if _, err := fmt.Fprintf(rw, "touch %s %d\r\n", key, expiration); err != nil {
				return err
			}
			if err := rw.Flush(); err != nil {
				return err
			}
			line, err := rw.ReadSlice('\n')
			if err != nil {
				return err
			}
			switch {
			case bytes.Equal(line, resultTouched):
				break
			case bytes.Equal(line, resultNotFound):
				return ErrCacheMiss
			default:
				return fmt.Errorf("memcache: unexpected response line from touch: %q", string(line))
			}
		}
		return nil
	})
}

// GetMulti is a batch version of Get. The returned map from keys to
// items may have fewer elements than the input slice, due to memcache
// cache misses. Each key must be at most 250 bytes in length.
// If no error is returned, the returned map will also be non-nil.
func (c *Client) GetMulti(keys []string) (map[string]*Item, error) {
	var lk sync.Mutex
	m := make(map[string]*Item)
	addItemToMap := func(it *Item) {
		lk.Lock()
		defer lk.Unlock()
		m[it.Key] = it
	}

	keyMap := make(map[net.Addr][]string)
	for _, key := range keys {
		if !legalKey(key) {
			return nil, ErrMalformedKey
		}
		addr, err := c.selector.PickServer(key)
		if err != nil {
			return nil, err
		}
		keyMap[addr] = append(keyMap[addr], key)
	}

	ch := make(chan error, buffered)
	for addr, keys := range keyMap {
		go func(addr net.Addr, keys []string) {
			ch <- c.getFromAddr(addr, keys, addItemToMap)
		}(addr, keys)
	}

	var err error
	for _ = range keyMap {
		if ge := <-ch; ge != nil {
			err = ge
		}
	}
	return m, err
}

// parseGetResponse reads a GET response from r and calls cb for each
// read and allocated Item
func parseGetResponse(r *bufio.Reader, cb func(*Item)) error {
	for {
		line, err := r.ReadSlice('\n')
		if err != nil {
			return err
		}
		if bytes.Equal(line, resultEnd) {
			return nil
		}
		it := new(Item)
		size, err := scanGetResponseLine(line, it)
		if err != nil {
			return err
		}
		it.Value = make([]byte, size+2)
		_, err = io.ReadFull(r, it.Value)
		if err != nil {
			it.Value = nil
			return err
		}
		if !bytes.HasSuffix(it.Value, crlf) {
			it.Value = nil
			return fmt.Errorf("memcache: corrupt get result read")
		}
		it.Value = it.Value[:size]
		cb(it)
	}
}

// scanGetResponseLine populates it and returns the declared size of the item.
// It does not read the bytes of the item.
func scanGetResponseLine(line []byte, it *Item) (size int, err error) {
	pattern := "VALUE %s %d %d %d\r\n"
	dest := []interface{}{&it.Key, &it.Flags, &size, &it.casid}
	if bytes.Count(line, space) == 3 {
		pattern = "VALUE %s %d %d\r\n"
		dest = dest[:3]
	}
	n, err := fmt.Sscanf(string(line), pattern, dest...)
	if err != nil || n != len(dest) {
		return -1, fmt.Errorf("memcache: unexpected line in get response: %q", line)
	}
	return size, nil
}

// Set writes the given item, unconditionally.
func (c *Client) Set(item *Item) error {
	return c.onItem(item, (*Client).set)
}

func (c *Client) set(rw *bufio.ReadWriter, item *Item) error {
	return c.populateOne(rw, "set", item)
}

// Add writes the given item, if no value already exists for its
// key. ErrNotStored is returned if that condition is not met.
func (c *Client) Add(item *Item) error {
	return c.onItem(item, (*Client).add)
}

func (c *Client) add(rw *bufio.ReadWriter, item *Item) error {
	return c.populateOne(rw, "add", item)
}

// Replace writes the given item, but only if the server *does*
// already hold data for this key
func (c *Client) Replace(item *Item) error {
	return c.onItem(item, (*Client).replace)
}

func (c *Client) replace(rw *bufio.ReadWriter, item *Item) error {
	return c.populateOne(rw, "replace", item)
}

// Append appends the given item to the existing item, if a value already
// exists for its key. ErrNotStored is returned if that condition is not met.
func (c *Client) Append(item *Item) error {
	return c.onItem(item, (*Client).append)
}

func (c *Client) append(rw *bufio.ReadWriter, item *Item) error {
	return c.populateOne(rw, "append", item)
}

// Prepend prepends the given item to the existing item, if a value already
// exists for its key. ErrNotStored is returned if that condition is not met.
func (c *Client) Prepend(item *Item) error {
	return c.onItem(item, (*Client).prepend)
}

func (c *Client) prepend(rw *bufio.ReadWriter, item *Item) error {
	return c.populateOne(rw, "prepend", item)
}

// CompareAndSwap writes the given item that was previously returned
// by Get, if the value was neither modified or evicted between the
// Get and the CompareAndSwap calls. The item's Key should not change
// between calls but all other item fields may differ. ErrCASConflict
// is returned if the value was modified in between the
// calls. ErrNotStored is returned if the value was evicted in between
// the calls.
func (c *Client) CompareAndSwap(item *Item) error {
	return c.onItem(item, (*Client).cas)
}

func (c *Client) cas(rw *bufio.ReadWriter, item *Item) error {
	return c.populateOne(rw, "cas", item)
}

func (c *Client) populateOne(rw *bufio.ReadWriter, verb string, item *Item) error {
	if !legalKey(item.Key) {
		return ErrMalformedKey
	}
	var err error
	if verb == "cas" {
		_, err = fmt.Fprintf(rw, "%s %s %d %d %d %d\r\n",
			verb, item.Key, item.Flags, item.Expiration, len(item.Value), item.casid)
	} else {
		_, err = fmt.Fprintf(rw, "%s %s %d %d %d\r\n",
			verb, item.Key, item.Flags, item.Expiration, len(item.Value))
	}
	if err != nil {
		return err
	}
	if _, err = rw.Write(item.Value); err != nil {
		return err
	}
	if _, err := rw.Write(crlf); err != nil {
		return err
	}
	if err := rw.Flush(); err != nil {
		return err
	}
	line, err := rw.ReadSlice('\n')
	if err != nil {
		return err
	}
	switch {
	case bytes.Equal(line, resultStored):
		return nil
	case bytes.Equal(line, resultNotStored):
		return ErrNotStored
	case bytes.Equal(line, resultExists):
		return ErrCASConflict
	case bytes.Equal(line, resultNotFound):
		return ErrCacheMiss
	}
	return fmt.Errorf("memcache: unexpected response line from %q: %q", verb, string(line))
}

func writeReadLine(rw *bufio.ReadWriter, format string, args ...interface{}) ([]byte, error) {
	_, err := fmt.Fprintf(rw, format, args...)
	if err != nil {
		return nil, err
	}
	if err := rw.Flush(); err != nil {
		return nil, err
	}
	line, err := rw.ReadSlice('\n')
	return line, err
}

func writeExpectf(rw *bufio.ReadWriter, expect []byte, format string, args ...interface{}) error {
	line, err := writeReadLine(rw, format, args...)
	if err != nil {
		return err
	}
	switch {
	case bytes.Equal(line, resultOK):
		return nil
	case bytes.Equal(line, expect):
		return nil
	case bytes.Equal(line, resultNotStored):
		return ErrNotStored
	case bytes.Equal(line, resultExists):
		return ErrCASConflict
	case bytes.Equal(line, resultNotFound):
		return ErrCacheMiss
	}
	return fmt.Errorf("memcache: unexpected response line: %q", string(line))
}

// Delete deletes the item with the provided key. The error ErrCacheMiss is
// returned if the item didn't already exist in the cache.
func (c *Client) Delete(key string) error {
	return c.withKeyRw(key, func(rw *bufio.ReadWriter) error {
		return writeExpectf(rw, resultDeleted, "delete %s\r\n", key)
	})
}

// DeleteAll deletes all items in the cache.
func (c *Client) DeleteAll() error {
	return c.withKeyRw("", func(rw *bufio.ReadWriter) error {
		return writeExpectf(rw, resultDeleted, "flush_all\r\n")
	})
}

// Ping checks all instances if they are alive. Returns error if any
// of them is down.
func (c *Client) Ping() error {
	return c.selector.Each(c.ping)
}

// Increment atomically increments key by delta. The return value is
// the new value after being incremented or an error. If the value
// didn't exist in memcached the error is ErrCacheMiss. The value in
// memcached must be an decimal number, or an error will be returned.
// On 64-bit overflow, the new value wraps around.
func (c *Client) Increment(key string, delta uint64) (newValue uint64, err error) {
	return c.incrDecr("incr", key, delta)
}

// Decrement atomically decrements key by delta. The return value is
// the new value after being decremented or an error. If the value
// didn't exist in memcached the error is ErrCacheMiss. The value in
// memcached must be an decimal number, or an error will be returned.
// On underflow, the new value is capped at zero and does not wrap
// around.
func (c *Client) Decrement(key string, delta uint64) (newValue uint64, err error) {
	return c.incrDecr("decr", key, delta)
}

func (c *Client) incrDecr(verb, key string, delta uint64) (uint64, error) {
	var val uint64
	err := c.withKeyRw(key, func(rw *bufio.ReadWriter) error {
		line, err := writeReadLine(rw, "%s %s %d\r\n", verb, key, delta)
		if err != nil {
			return err
		}
		switch {
		case bytes.Equal(line, resultNotFound):
			return ErrCacheMiss
		case bytes.HasPrefix(line, resultClientErrorPrefix):
			errMsg := line[len(resultClientErrorPrefix) : len(line)-2]
			return errors.New("memcache: client error: " + string(errMsg))
		}
		val, err = strconv.ParseUint(string(line[:len(line)-2]), 10, 64)
		if err != nil {
			return err
		}
		return nil
	})
	return val, err
}

<<<<<<< HEAD
// Close closes any open connections.
//
// It returns the first error encountered closing connections, but always
// closes all connections.
//
// After Close, the Client may still be used.
func (c *Client) Close() error {
	c.lk.Lock()
	defer c.lk.Unlock()
	var ret error
	for _, conns := range c.freeconn {
		for _, c := range conns {
			if err := c.nc.Close(); err != nil && ret == nil {
				ret = err
			}
		}
	}
	c.freeconn = nil
	return ret
}

func (c *Client) WarmUpPool() int {
	var connReleasedWg, wg, connAcquired sync.WaitGroup
	var connsCreated int
	defer connReleasedWg.Wait()
	wg.Add(1)

	for i := 0; i < c.MaxIdleConns; i++ {
		c.selector.Each(func(addr net.Addr) error {
			connAcquired.Add(1)
			go func() {
				connReleasedWg.Add(1)
				defer connReleasedWg.Done()

				conn, err := c.getConn(addr)
				connAcquired.Done()
				if err != nil {
					fmt.Println(err)
					return
				}

				connsCreated++
				wg.Wait()
				conn.release()
				return
			}()
			return nil
		})
	}

	connAcquired.Wait()
	wg.Done()
	return connsCreated
=======
// Stats returns the stats from all servers this client knows about.
func (c *Client) Stats() (map[net.Addr]Stats, error) {
	var mu sync.Mutex
	stats := make(map[net.Addr]Stats)
	ch := make(chan error, buffered)
	sn := 0
	c.selector.Each(func(addr net.Addr) error {
		sn++
		go func() {
			ch <- c.statsFromAddr(addr, func(stat Stats) {
				mu.Lock()
				defer mu.Unlock()
				stats[addr] = stat
			})
		}()
		return nil
	})

	var err error
	for i := 0; i < sn; i++ {
		if ge := <-ch; ge != nil {
			err = ge
		}
	}
	return stats, err
}

// StatsReset resets all statistics.
func (c *Client) StatsReset() error {
	ch := make(chan error, buffered)
	sn := 0
	c.selector.Each(func(addr net.Addr) error {
		sn++
		go func() {
			ch <- c.withAddrRw(addr, func(rw *bufio.ReadWriter) error {
				return writeExpectf(rw, resultReset, "stats reset\r\n")
			})
		}()
		return nil
	})

	var err error
	for i := 0; i < sn; i++ {
		if e := <-ch; e != nil {
			err = e
		}
	}
	return err
}

func (c *Client) statsFromAddr(addr net.Addr, cb func(Stats)) error {
	return c.withAddrRw(addr, func(rw *bufio.ReadWriter) error {
		cmds := []string{"stats\r\n", "stats slabs\r\n", "stats items\r\n"}
		var stats Stats
		stats.Stats = make(map[string]string)
		stats.Slabs = make(map[int]map[string]string)
		stats.Items = make(map[int]map[string]string)

		for _, cmd := range cmds {
			line, err := writeReadLine(rw, cmd)
			if err != nil {
				return err
			}

			if bytes.HasPrefix(line, resultClientErrorPrefix) {
				errMsg := line[len(resultClientErrorPrefix) : len(line)-2]
				return errors.New("memcache: client error: " + string(errMsg))
			}

			for err == nil && !bytes.Equal(line, resultEnd) {
				s := bytes.Split(line, []byte(" "))
				if len(s) == 3 && bytes.HasPrefix(s[0], resultStatPrefix) {
					f := bytes.Split(s[1], []byte(":"))
					switch len(f) {
					case 1:
						// Global stats
						stats.Stats[string(s[1])] = string(bytes.TrimSpace(s[2]))
					case 2:
						// Slab stats
						i, err := strconv.ParseInt(string(f[0]), 10, 64)
						if err != nil {
							return err
						}
						h, ok := stats.Slabs[int(i)]
						if !ok {
							h = make(map[string]string)
							stats.Slabs[int(i)] = h
						}
						h[string(f[1])] = string(bytes.TrimSpace(s[2]))
					case 3:
						// Slab Item stats
						i, err := strconv.ParseInt(string(f[1]), 10, 64)
						if err != nil {
							return err
						}
						h, ok := stats.Items[int(i)]
						if !ok {
							h = make(map[string]string)
							stats.Items[int(i)] = h
						}
						h[string(f[2])] = string(bytes.TrimSpace(s[2]))
					}
				}
				line, err = rw.ReadSlice('\n')
				if err != nil {
					return err
				}
			}
		}
		cb(stats)
		return nil
	})
}

// StatsSettings returns the stats about memcached settings from all servers.
func (c *Client) StatsSettings() (map[net.Addr]map[string]string, error) {
	type result struct {
		addr  net.Addr
		stats map[string]string
		err   error
	}

	ch := make(chan result, buffered)
	sn := 0
	c.selector.Each(func(addr net.Addr) error {
		sn++
		go func() {
			r := result{addr: addr}
			r.err = c.statsSettingsFromAddr(addr, func(s map[string]string) { r.stats = s })
			ch <- r
		}()
		return nil
	})

	var err error
	stats := make(map[net.Addr]map[string]string)
	for i := 0; i < sn; i++ {
		if r := <-ch; r.err != nil {
			err = r.err
		} else {
			stats[r.addr] = r.stats
		}
	}
	return stats, err
}

func (c *Client) statsSettingsFromAddr(addr net.Addr, cb func(map[string]string)) error {
	return c.withAddrRw(addr, func(rw *bufio.ReadWriter) error {
		line, err := writeReadLine(rw, "stats settings\r\n")
		if err != nil {
			return err
		}

		if bytes.HasPrefix(line, resultClientErrorPrefix) {
			errMsg := line[len(resultClientErrorPrefix) : len(line)-2]
			return errors.New("memcache: client error: " + string(errMsg))
		}

		stats := map[string]string{}
		for err == nil && !bytes.Equal(line, resultEnd) {
			s := bytes.SplitN(line, []byte(" "), 3)
			if len(s) != 3 || bytes.Compare(s[0], resultStatPrefix) != 0 {
				return fmt.Errorf("memcache: unexpected stats line format %q", line)
			}
			stats[string(s[1])] = string(bytes.TrimSpace(s[2]))
			line, err = rw.ReadSlice('\n')
			if err != nil {
				return err
			}
		}
		cb(stats)
		return nil
	})
>>>>>>> 239240bb
}<|MERGE_RESOLUTION|>--- conflicted
+++ resolved
@@ -70,11 +70,9 @@
 	// DefaultMaxIdleConns is the default maximum number of idle connections
 	// kept for any single address.
 	DefaultMaxIdleConns = 2
+	buffered            = 8 // arbitrary buffered channel size, for readability
 )
 
-<<<<<<< HEAD
-const buffered = 8 // arbitrary buffered channel size, for readability
-=======
 // Stats is a type for storing current statistics of a Memcached server
 type Stats struct {
 	// Stats are the top level key = value metrics from memcache
@@ -88,7 +86,6 @@
 	// items in that slab.
 	Items map[int]map[string]string
 }
->>>>>>> 239240bb
 
 // resumableError returns true if err is only a protocol-level cache error.
 // This is used to determine whether or not a server connection should
@@ -129,11 +126,8 @@
 	resultReset     = []byte("RESET\r\n")
 
 	resultClientErrorPrefix = []byte("CLIENT_ERROR ")
-<<<<<<< HEAD
 	versionPrefix           = []byte("VERSION")
-=======
 	resultStatPrefix        = []byte("STAT")
->>>>>>> 239240bb
 )
 
 // New returns a memcache client using the provided server(s)
@@ -157,9 +151,8 @@
 type Client struct {
 	// Timeout specifies the socket read/write timeout.
 	// If zero, DefaultTimeout is used.
-	Timeout   time.Duration
-
-<<<<<<< HEAD
+	Timeout time.Duration
+
 	// MaxIdleConns specifies the maximum number of idle connections that will
 	// be maintained per address. If less than one, DefaultMaxIdleConns will be
 	// used.
@@ -169,9 +162,6 @@
 	MaxIdleConns int
 
 	selector ServerSelector
-=======
-	selector  ServerSelector
->>>>>>> 239240bb
 
 	lk        sync.Mutex
 	freeconn  map[string][]*conn
@@ -283,16 +273,13 @@
 }
 
 func (c *Client) dial(addr net.Addr) (net.Conn, error) {
-<<<<<<< HEAD
-	nc, err := net.DialTimeout(addr.Network(), addr.String(), c.netTimeout())
-=======
 	type connError struct {
 		cn  net.Conn
 		err error
 	}
 
 	var (
-		nc net.Conn
+		nc  net.Conn
 		err error
 	)
 	nd := net.Dialer{Timeout: c.netTimeout()}
@@ -301,7 +288,6 @@
 	} else {
 		nc, err = nd.Dial(addr.Network(), addr.String())
 	}
->>>>>>> 239240bb
 	if err == nil {
 		return nc, nil
 	}
@@ -778,7 +764,6 @@
 	return val, err
 }
 
-<<<<<<< HEAD
 // Close closes any open connections.
 //
 // It returns the first error encountered closing connections, but always
@@ -832,7 +817,8 @@
 	connAcquired.Wait()
 	wg.Done()
 	return connsCreated
-=======
+}
+
 // Stats returns the stats from all servers this client knows about.
 func (c *Client) Stats() (map[net.Addr]Stats, error) {
 	var mu sync.Mutex
@@ -1006,5 +992,4 @@
 		cb(stats)
 		return nil
 	})
->>>>>>> 239240bb
 }