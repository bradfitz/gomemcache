/*
Copyright 2011 The gomemcache AUTHORS

Licensed under the Apache License, Version 2.0 (the "License");
you may not use this file except in compliance with the License.
You may obtain a copy of the License at

     http://www.apache.org/licenses/LICENSE-2.0

Unless required by applicable law or agreed to in writing, software
distributed under the License is distributed on an "AS IS" BASIS,
WITHOUT WARRANTIES OR CONDITIONS OF ANY KIND, either express or implied.
See the License for the specific language governing permissions and
limitations under the License.
*/

// Package memcache provides a client for the memcached cache server.
package memcache

import (
	"bufio"
	"bytes"
	"context"
	"errors"
	"fmt"
	"io"
	"math"
	"net"
	"strconv"
	"strings"
	"sync"
	"time"
)

// Similar to:
// https://godoc.org/google.golang.org/appengine/memcache

var (
	// ErrCacheMiss means that a Get failed because the item wasn't present.
	ErrCacheMiss = errors.New("memcache: cache miss")

	// ErrCASConflict means that a CompareAndSwap call failed due to the
	// cached value being modified between the Get and the CompareAndSwap.
	// If the cached value was simply evicted rather than replaced,
	// ErrNotStored will be returned instead.
	ErrCASConflict = errors.New("memcache: compare-and-swap conflict")

	// ErrNotStored means that a conditional write operation (i.e. Add or
	// CompareAndSwap) failed because the condition was not satisfied.
	ErrNotStored = errors.New("memcache: item not stored")

	// ErrServer means that a server error occurred.
	ErrServerError = errors.New("memcache: server error")

	// ErrNoStats means that no statistics were available.
	ErrNoStats = errors.New("memcache: no statistics available")

	// ErrMalformedKey is returned when an invalid key is used.
	// Keys must be at maximum 250 bytes long and not
	// contain whitespace or control characters.
	ErrMalformedKey = errors.New("malformed: key is too long or contains invalid characters")

	// ErrNoServers is returned when no servers are configured or available.
	ErrNoServers = errors.New("memcache: no servers configured or available")
)

const (
	// DefaultTimeout is the default socket read/write timeout.
	DefaultTimeout = 500 * time.Millisecond

	// DefaultMaxIdleConns is the default maximum number of idle connections
	// kept for any single address.
	DefaultMaxIdleConns = 2
)

const buffered = 8 // arbitrary buffered channel size, for readability

// resumableError returns true if err is only a protocol-level cache error.
// This is used to determine whether or not a server connection should
// be re-used or not. If an error occurs, by default we don't reuse the
// connection, unless it was just a cache error.
func resumableError(err error) bool {
	switch err {
	case ErrCacheMiss, ErrCASConflict, ErrNotStored, ErrMalformedKey:
		return true
	}
	return false
}

func legalKey(key string) bool {
	if len(key) > 250 {
		return false
	}
	for i := 0; i < len(key); i++ {
		if key[i] <= ' ' || key[i] == 0x7f {
			return false
		}
	}
	return true
}

var (
	crlf            = []byte("\r\n")
	space           = []byte(" ")
	resultOK        = []byte("OK\r\n")
	resultStored    = []byte("STORED\r\n")
	resultNotStored = []byte("NOT_STORED\r\n")
	resultExists    = []byte("EXISTS\r\n")
	resultNotFound  = []byte("NOT_FOUND\r\n")
	resultDeleted   = []byte("DELETED\r\n")
	resultEnd       = []byte("END\r\n")
	resultOk        = []byte("OK\r\n")
	resultTouched   = []byte("TOUCHED\r\n")

	resultClientErrorPrefix = []byte("CLIENT_ERROR ")
	versionPrefix           = []byte("VERSION")
)

// New returns a memcache client using the provided server(s)
// with equal weight. If a server is listed multiple times,
// it gets a proportional amount of weight.
func New(server ...string) *Client {
	ss := new(ServerList)
	ss.SetServers(server...)
	return NewFromSelector(ss)
}

// NewFromSelector returns a new Client using the provided ServerSelector.
func NewFromSelector(ss ServerSelector) *Client {
	return &Client{selector: ss}
}

// Client is a memcache client.
// It is safe for unlocked use by multiple concurrent goroutines.
type Client struct {
	// DialContext connects to the address on the named network using the
	// provided context.
	//
	// To connect to servers using TLS (memcached running with "--enable-ssl"),
	// use a DialContext func that uses tls.Dialer.DialContext. See this
	// package's tests as an example.
	DialContext func(ctx context.Context, network, address string) (net.Conn, error)

	// Timeout specifies the socket read/write timeout.
	// If zero, DefaultTimeout is used.
	Timeout time.Duration

	// MaxIdleConns specifies the maximum number of idle connections that will
	// be maintained per address. If less than one, DefaultMaxIdleConns will be
	// used.
	//
	// Consider your expected traffic rates and latency carefully. This should
	// be set to a number higher than your peak parallel requests.
	MaxIdleConns int

	selector ServerSelector

	lk       sync.Mutex
	freeconn map[string][]*conn
}

// Item is an item to be got or stored in a memcached server.
type Item struct {
	// Key is the Item's key (250 bytes maximum).
	Key string

	// Value is the Item's value.
	Value []byte

	// Flags are server-opaque flags whose semantics are entirely
	// up to the app.
	Flags uint32

	// Expiration is the cache expiration time, in seconds: either a relative
	// time from now (up to 1 month), or an absolute Unix epoch time.
	// Zero means the Item has no expiration time.
	Expiration int32

	// CasID is the compare and swap ID.
	//
	// It's populated by get requests and then the same value is
	// required for a CompareAndSwap request to succeed.
	CasID uint64
}

// conn is a connection to a server.
type conn struct {
	nc   net.Conn
	rw   *bufio.ReadWriter
	addr net.Addr
	c    *Client
}

// release returns this connection back to the client's free pool
func (cn *conn) release() {
	cn.c.putFreeConn(cn.addr, cn)
}

func (cn *conn) extendDeadline() {
	cn.nc.SetDeadline(time.Now().Add(cn.c.netTimeout()))
}

// condRelease releases this connection if the error pointed to by err
// is nil (not an error) or is only a protocol level error (e.g. a
// cache miss).  The purpose is to not recycle TCP connections that
// are bad.
func (cn *conn) condRelease(err *error) {
	if *err == nil || resumableError(*err) {
		cn.release()
	} else {
		cn.nc.Close()
	}
}

func (c *Client) putFreeConn(addr net.Addr, cn *conn) {
	c.lk.Lock()
	defer c.lk.Unlock()
	if c.freeconn == nil {
		c.freeconn = make(map[string][]*conn)
	}
	freelist := c.freeconn[addr.String()]
	if len(freelist) >= c.maxIdleConns() {
		cn.nc.Close()
		return
	}
	c.freeconn[addr.String()] = append(freelist, cn)
}

func (c *Client) getFreeConn(addr net.Addr) (cn *conn, ok bool) {
	c.lk.Lock()
	defer c.lk.Unlock()
	if c.freeconn == nil {
		return nil, false
	}
	freelist, ok := c.freeconn[addr.String()]
	if !ok || len(freelist) == 0 {
		return nil, false
	}
	cn = freelist[len(freelist)-1]
	c.freeconn[addr.String()] = freelist[:len(freelist)-1]
	return cn, true
}

func (c *Client) netTimeout() time.Duration {
	if c.Timeout != 0 {
		return c.Timeout
	}
	return DefaultTimeout
}

func (c *Client) maxIdleConns() int {
	if c.MaxIdleConns > 0 {
		return c.MaxIdleConns
	}
	return DefaultMaxIdleConns
}

// ConnectTimeoutError is the error type used when it takes
// too long to connect to the desired host. This level of
// detail can generally be ignored.
type ConnectTimeoutError struct {
	Addr net.Addr
}

func (cte *ConnectTimeoutError) Error() string {
	return "memcache: connect timeout to " + cte.Addr.String()
}

func (c *Client) dial(addr net.Addr) (net.Conn, error) {
	ctx, cancel := context.WithTimeout(context.Background(), c.netTimeout())
	defer cancel()

	dialerContext := c.DialContext
	if dialerContext == nil {
		dialer := net.Dialer{
			Timeout: c.netTimeout(),
		}
		dialerContext = dialer.DialContext
	}

	nc, err := dialerContext(ctx, addr.Network(), addr.String())
	if err == nil {
		return nc, nil
	}

	if ne, ok := err.(net.Error); ok && ne.Timeout() {
		return nil, &ConnectTimeoutError{addr}
	}

	return nil, err
}

func (c *Client) getConn(addr net.Addr) (*conn, error) {
	cn, ok := c.getFreeConn(addr)
	if ok {
		cn.extendDeadline()
		return cn, nil
	}
	nc, err := c.dial(addr)
	if err != nil {
		return nil, err
	}
	cn = &conn{
		nc:   nc,
		addr: addr,
		rw:   bufio.NewReadWriter(bufio.NewReader(nc), bufio.NewWriter(nc)),
		c:    c,
	}
	cn.extendDeadline()
	return cn, nil
}

func (c *Client) onItem(item *Item, fn func(*Client, *bufio.ReadWriter, *Item) error) error {
	addr, err := c.selector.PickServer(item.Key)
	if err != nil {
		return err
	}
	cn, err := c.getConn(addr)
	if err != nil {
		return err
	}
	defer cn.condRelease(&err)
	if err = fn(c, cn.rw, item); err != nil {
		return err
	}
	return nil
}

func (c *Client) FlushAll() error {
	return c.selector.Each(c.flushAllFromAddr)
}

// Get gets the item for the given key. ErrCacheMiss is returned for a
// memcache cache miss. The key must be at most 250 bytes in length.
func (c *Client) Get(key string) (item *Item, err error) {
	err = c.withKeyAddr(key, func(addr net.Addr) error {
		return c.getFromAddr(addr, []string{key}, func(it *Item) { item = it })
	})
	if err == nil && item == nil {
		err = ErrCacheMiss
	}
	return
}

// Touch updates the expiry for the given key. The seconds parameter is either
// a Unix timestamp or, if seconds is less than 1 month, the number of seconds
// into the future at which time the item will expire. Zero means the item has
// no expiration time. ErrCacheMiss is returned if the key is not in the cache.
// The key must be at most 250 bytes in length.
func (c *Client) Touch(key string, seconds int32) (err error) {
	return c.withKeyAddr(key, func(addr net.Addr) error {
		return c.touchFromAddr(addr, []string{key}, seconds)
	})
}

func (c *Client) withKeyAddr(key string, fn func(net.Addr) error) (err error) {
	if !legalKey(key) {
		return ErrMalformedKey
	}
	addr, err := c.selector.PickServer(key)
	if err != nil {
		return err
	}
	return fn(addr)
}

func (c *Client) withAddrRw(addr net.Addr, fn func(*bufio.ReadWriter) error) (err error) {
	cn, err := c.getConn(addr)
	if err != nil {
		return err
	}
	defer cn.condRelease(&err)
	return fn(cn.rw)
}

func (c *Client) withKeyRw(key string, fn func(*bufio.ReadWriter) error) error {
	return c.withKeyAddr(key, func(addr net.Addr) error {
		return c.withAddrRw(addr, fn)
	})
}

func (c *Client) getFromAddr(addr net.Addr, keys []string, cb func(*Item)) error {
	return c.withAddrRw(addr, func(rw *bufio.ReadWriter) error {
		if _, err := fmt.Fprintf(rw, "gets %s\r\n", strings.Join(keys, " ")); err != nil {
			return err
		}
		if err := rw.Flush(); err != nil {
			return err
		}
		if err := parseGetResponse(rw.Reader, cb); err != nil {
			return err
		}
		return nil
	})
}

// flushAllFromAddr send the flush_all command to the given addr
func (c *Client) flushAllFromAddr(addr net.Addr) error {
	return c.withAddrRw(addr, func(rw *bufio.ReadWriter) error {
		if _, err := fmt.Fprintf(rw, "flush_all\r\n"); err != nil {
			return err
		}
		if err := rw.Flush(); err != nil {
			return err
		}
		line, err := rw.ReadSlice('\n')
		if err != nil {
			return err
		}
		switch {
		case bytes.Equal(line, resultOk):
			break
		default:
			return fmt.Errorf("memcache: unexpected response line from flush_all: %q", string(line))
		}
		return nil
	})
}

// ping sends the version command to the given addr
func (c *Client) ping(addr net.Addr) error {
	return c.withAddrRw(addr, func(rw *bufio.ReadWriter) error {
		if _, err := fmt.Fprintf(rw, "version\r\n"); err != nil {
			return err
		}
		if err := rw.Flush(); err != nil {
			return err
		}
		line, err := rw.ReadSlice('\n')
		if err != nil {
			return err
		}

		switch {
		case bytes.HasPrefix(line, versionPrefix):
			break
		default:
			return fmt.Errorf("memcache: unexpected response line from ping: %q", string(line))
		}
		return nil
	})
}

func (c *Client) touchFromAddr(addr net.Addr, keys []string, expiration int32) error {
	return c.withAddrRw(addr, func(rw *bufio.ReadWriter) error {
		for _, key := range keys {
			if _, err := fmt.Fprintf(rw, "touch %s %d\r\n", key, expiration); err != nil {
				return err
			}
			if err := rw.Flush(); err != nil {
				return err
			}
			line, err := rw.ReadSlice('\n')
			if err != nil {
				return err
			}
			switch {
			case bytes.Equal(line, resultTouched):
				break
			case bytes.Equal(line, resultNotFound):
				return ErrCacheMiss
			default:
				return fmt.Errorf("memcache: unexpected response line from touch: %q", string(line))
			}
		}
		return nil
	})
}

// GetMulti is a batch version of Get. The returned map from keys to
// items may have fewer elements than the input slice, due to memcache
// cache misses. Each key must be at most 250 bytes in length.
// If no error is returned, the returned map will also be non-nil.
func (c *Client) GetMulti(keys []string) (map[string]*Item, error) {
	var lk sync.Mutex
	m := make(map[string]*Item)
	addItemToMap := func(it *Item) {
		lk.Lock()
		defer lk.Unlock()
		m[it.Key] = it
	}

	keyMap := make(map[net.Addr][]string)
	for _, key := range keys {
		if !legalKey(key) {
			return nil, ErrMalformedKey
		}
		addr, err := c.selector.PickServer(key)
		if err != nil {
			return nil, err
		}
		keyMap[addr] = append(keyMap[addr], key)
	}

	ch := make(chan error, buffered)
	for addr, keys := range keyMap {
		go func(addr net.Addr, keys []string) {
			ch <- c.getFromAddr(addr, keys, addItemToMap)
		}(addr, keys)
	}

	var err error
	for _ = range keyMap {
		if ge := <-ch; ge != nil {
			err = ge
		}
	}
	return m, err
}

// parseGetResponse reads a GET response from r and calls cb for each
// read and allocated Item
func parseGetResponse(r *bufio.Reader, cb func(*Item)) error {
	for {
		line, err := r.ReadSlice('\n')
		if err != nil {
			return err
		}
		if bytes.Equal(line, resultEnd) {
			return nil
		}
		it := new(Item)
		size, err := scanGetResponseLine(line, it)
		if err != nil {
			return err
		}
		it.Value = make([]byte, size+2)
		_, err = io.ReadFull(r, it.Value)
		if err != nil {
			it.Value = nil
			return err
		}
		if !bytes.HasSuffix(it.Value, crlf) {
			it.Value = nil
			return fmt.Errorf("memcache: corrupt get result read")
		}
		it.Value = it.Value[:size]
		cb(it)
	}
}

// scanGetResponseLine populates it and returns the declared size of the item.
// It does not read the bytes of the item.
func scanGetResponseLine(line []byte, it *Item) (size int, err error) {
<<<<<<< HEAD
	errf := func(line []byte) (int, error) {
=======
	pattern := "VALUE %s %d %d %d\r\n"
	dest := []interface{}{&it.Key, &it.Flags, &size, &it.CasID}
	if bytes.Count(line, space) == 3 {
		pattern = "VALUE %s %d %d\r\n"
		dest = dest[:3]
	}
	n, err := fmt.Sscanf(string(line), pattern, dest...)
	if err != nil || n != len(dest) {
>>>>>>> 24af94b0
		return -1, fmt.Errorf("memcache: unexpected line in get response: %q", line)
	}
	if !bytes.HasPrefix(line, []byte("VALUE ")) || !bytes.HasSuffix(line, []byte("\r\n")) {
		return errf(line)
	}
	s := string(line[6 : len(line)-2])
	var rest string
	var found bool
	it.Key, rest, found = cut(s, ' ')
	if !found {
		return errf(line)
	}
	val, rest, found := cut(rest, ' ')
	if !found {
		return errf(line)
	}
	flags64, err := strconv.ParseUint(val, 10, 32)
	if err != nil {
		return errf(line)
	}
	it.Flags = uint32(flags64)
	val, rest, found = cut(rest, ' ')
	size64, err := strconv.ParseUint(val, 10, 32)
	if err != nil {
		return errf(line)
	}
	if size64 > math.MaxInt { // Can happen if int is 32-bit
		return errf(line)
	}
	if !found { // final CAS ID is optional.
		return int(size64), nil
	}
	it.casid, err = strconv.ParseUint(rest, 10, 64)
	if err != nil {
		return errf(line)
	}
	return int(size64), nil
}

// Similar to strings.Cut in Go 1.18, but sep can only be 1 byte.
func cut(s string, sep byte) (before, after string, found bool) {
	if i := strings.IndexByte(s, sep); i >= 0 {
		return s[:i], s[i+1:], true
	}
	return s, "", false
}

// Set writes the given item, unconditionally.
func (c *Client) Set(item *Item) error {
	return c.onItem(item, (*Client).set)
}

func (c *Client) set(rw *bufio.ReadWriter, item *Item) error {
	return c.populateOne(rw, "set", item)
}

// Add writes the given item, if no value already exists for its
// key. ErrNotStored is returned if that condition is not met.
func (c *Client) Add(item *Item) error {
	return c.onItem(item, (*Client).add)
}

func (c *Client) add(rw *bufio.ReadWriter, item *Item) error {
	return c.populateOne(rw, "add", item)
}

// Replace writes the given item, but only if the server *does*
// already hold data for this key
func (c *Client) Replace(item *Item) error {
	return c.onItem(item, (*Client).replace)
}

func (c *Client) replace(rw *bufio.ReadWriter, item *Item) error {
	return c.populateOne(rw, "replace", item)
}

// Append appends the given item to the existing item, if a value already
// exists for its key. ErrNotStored is returned if that condition is not met.
func (c *Client) Append(item *Item) error {
	return c.onItem(item, (*Client).append)
}

func (c *Client) append(rw *bufio.ReadWriter, item *Item) error {
	return c.populateOne(rw, "append", item)
}

// Prepend prepends the given item to the existing item, if a value already
// exists for its key. ErrNotStored is returned if that condition is not met.
func (c *Client) Prepend(item *Item) error {
	return c.onItem(item, (*Client).prepend)
}

func (c *Client) prepend(rw *bufio.ReadWriter, item *Item) error {
	return c.populateOne(rw, "prepend", item)
}

// CompareAndSwap writes the given item that was previously returned
// by Get, if the value was neither modified or evicted between the
// Get and the CompareAndSwap calls. The item's Key should not change
// between calls but all other item fields may differ. ErrCASConflict
// is returned if the value was modified in between the
// calls. ErrNotStored is returned if the value was evicted in between
// the calls.
func (c *Client) CompareAndSwap(item *Item) error {
	return c.onItem(item, (*Client).cas)
}

func (c *Client) cas(rw *bufio.ReadWriter, item *Item) error {
	return c.populateOne(rw, "cas", item)
}

func (c *Client) populateOne(rw *bufio.ReadWriter, verb string, item *Item) error {
	if !legalKey(item.Key) {
		return ErrMalformedKey
	}
	var err error
	if verb == "cas" {
		_, err = fmt.Fprintf(rw, "%s %s %d %d %d %d\r\n",
			verb, item.Key, item.Flags, item.Expiration, len(item.Value), item.CasID)
	} else {
		_, err = fmt.Fprintf(rw, "%s %s %d %d %d\r\n",
			verb, item.Key, item.Flags, item.Expiration, len(item.Value))
	}
	if err != nil {
		return err
	}
	if _, err = rw.Write(item.Value); err != nil {
		return err
	}
	if _, err := rw.Write(crlf); err != nil {
		return err
	}
	if err := rw.Flush(); err != nil {
		return err
	}
	line, err := rw.ReadSlice('\n')
	if err != nil {
		return err
	}
	switch {
	case bytes.Equal(line, resultStored):
		return nil
	case bytes.Equal(line, resultNotStored):
		return ErrNotStored
	case bytes.Equal(line, resultExists):
		return ErrCASConflict
	case bytes.Equal(line, resultNotFound):
		return ErrCacheMiss
	}
	return fmt.Errorf("memcache: unexpected response line from %q: %q", verb, string(line))
}

func writeReadLine(rw *bufio.ReadWriter, format string, args ...interface{}) ([]byte, error) {
	_, err := fmt.Fprintf(rw, format, args...)
	if err != nil {
		return nil, err
	}
	if err := rw.Flush(); err != nil {
		return nil, err
	}
	line, err := rw.ReadSlice('\n')
	return line, err
}

func writeExpectf(rw *bufio.ReadWriter, expect []byte, format string, args ...interface{}) error {
	line, err := writeReadLine(rw, format, args...)
	if err != nil {
		return err
	}
	switch {
	case bytes.Equal(line, resultOK):
		return nil
	case bytes.Equal(line, expect):
		return nil
	case bytes.Equal(line, resultNotStored):
		return ErrNotStored
	case bytes.Equal(line, resultExists):
		return ErrCASConflict
	case bytes.Equal(line, resultNotFound):
		return ErrCacheMiss
	}
	return fmt.Errorf("memcache: unexpected response line: %q", string(line))
}

// Delete deletes the item with the provided key. The error ErrCacheMiss is
// returned if the item didn't already exist in the cache.
func (c *Client) Delete(key string) error {
	return c.withKeyRw(key, func(rw *bufio.ReadWriter) error {
		return writeExpectf(rw, resultDeleted, "delete %s\r\n", key)
	})
}

// DeleteAll deletes all items in the cache.
func (c *Client) DeleteAll() error {
	return c.withKeyRw("", func(rw *bufio.ReadWriter) error {
		return writeExpectf(rw, resultDeleted, "flush_all\r\n")
	})
}

// Ping checks all instances if they are alive. Returns error if any
// of them is down.
func (c *Client) Ping() error {
	return c.selector.Each(c.ping)
}

// Increment atomically increments key by delta. The return value is
// the new value after being incremented or an error. If the value
// didn't exist in memcached the error is ErrCacheMiss. The value in
// memcached must be an decimal number, or an error will be returned.
// On 64-bit overflow, the new value wraps around.
func (c *Client) Increment(key string, delta uint64) (newValue uint64, err error) {
	return c.incrDecr("incr", key, delta)
}

// Decrement atomically decrements key by delta. The return value is
// the new value after being decremented or an error. If the value
// didn't exist in memcached the error is ErrCacheMiss. The value in
// memcached must be an decimal number, or an error will be returned.
// On underflow, the new value is capped at zero and does not wrap
// around.
func (c *Client) Decrement(key string, delta uint64) (newValue uint64, err error) {
	return c.incrDecr("decr", key, delta)
}

func (c *Client) incrDecr(verb, key string, delta uint64) (uint64, error) {
	var val uint64
	err := c.withKeyRw(key, func(rw *bufio.ReadWriter) error {
		line, err := writeReadLine(rw, "%s %s %d\r\n", verb, key, delta)
		if err != nil {
			return err
		}
		switch {
		case bytes.Equal(line, resultNotFound):
			return ErrCacheMiss
		case bytes.HasPrefix(line, resultClientErrorPrefix):
			errMsg := line[len(resultClientErrorPrefix) : len(line)-2]
			return errors.New("memcache: client error: " + string(errMsg))
		}
		val, err = strconv.ParseUint(string(line[:len(line)-2]), 10, 64)
		if err != nil {
			return err
		}
		return nil
	})
	return val, err
}

// Close closes any open connections.
//
// It returns the first error encountered closing connections, but always
// closes all connections.
//
// After Close, the Client may still be used.
func (c *Client) Close() error {
	c.lk.Lock()
	defer c.lk.Unlock()
	var ret error
	for _, conns := range c.freeconn {
		for _, c := range conns {
			if err := c.nc.Close(); err != nil && ret == nil {
				ret = err
			}
		}
	}
	c.freeconn = nil
	return ret
}<|MERGE_RESOLUTION|>--- conflicted
+++ resolved
@@ -542,18 +542,7 @@
 // scanGetResponseLine populates it and returns the declared size of the item.
 // It does not read the bytes of the item.
 func scanGetResponseLine(line []byte, it *Item) (size int, err error) {
-<<<<<<< HEAD
 	errf := func(line []byte) (int, error) {
-=======
-	pattern := "VALUE %s %d %d %d\r\n"
-	dest := []interface{}{&it.Key, &it.Flags, &size, &it.CasID}
-	if bytes.Count(line, space) == 3 {
-		pattern = "VALUE %s %d %d\r\n"
-		dest = dest[:3]
-	}
-	n, err := fmt.Sscanf(string(line), pattern, dest...)
-	if err != nil || n != len(dest) {
->>>>>>> 24af94b0
 		return -1, fmt.Errorf("memcache: unexpected line in get response: %q", line)
 	}
 	if !bytes.HasPrefix(line, []byte("VALUE ")) || !bytes.HasSuffix(line, []byte("\r\n")) {
@@ -586,7 +575,7 @@
 	if !found { // final CAS ID is optional.
 		return int(size64), nil
 	}
-	it.casid, err = strconv.ParseUint(rest, 10, 64)
+	it.CasID, err = strconv.ParseUint(rest, 10, 64)
 	if err != nil {
 		return errf(line)
 	}
