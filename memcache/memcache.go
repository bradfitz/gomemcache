/*
Copyright 2011 Google Inc.

Licensed under the Apache License, Version 2.0 (the "License");
you may not use this file except in compliance with the License.
You may obtain a copy of the License at

     http://www.apache.org/licenses/LICENSE-2.0

Unless required by applicable law or agreed to in writing, software
distributed under the License is distributed on an "AS IS" BASIS,
WITHOUT WARRANTIES OR CONDITIONS OF ANY KIND, either express or implied.
See the License for the specific language governing permissions and
limitations under the License.
*/

// Package memcache provides a client for the memcached cache server.
package memcache

import (
	"bufio"
	"bytes"
	"errors"
	"fmt"
	"io"
	"math"
	"net"
	"strconv"
	"strings"
	"sync"
	"time"
)

// Similar to:
// https://godoc.org/google.golang.org/appengine/memcache

var (
	// ErrCacheMiss means that a Get failed because the item wasn't present.
	ErrCacheMiss = errors.New("memcache: cache miss")

	// ErrCASConflict means that a CompareAndSwap call failed due to the
	// cached value being modified between the Get and the CompareAndSwap.
	// If the cached value was simply evicted rather than replaced,
	// ErrNotStored will be returned instead.
	ErrCASConflict = errors.New("memcache: compare-and-swap conflict")

	// ErrNotStored means that a conditional write operation (i.e. Add or
	// CompareAndSwap) failed because the condition was not satisfied.
	ErrNotStored = errors.New("memcache: item not stored")

	// ErrServerError means that a server error occurred.
	ErrServerError = errors.New("memcache: server error")

	// ErrNoStats means that no statistics were available.
	ErrNoStats = errors.New("memcache: no statistics available")

	// ErrMalformedKey is returned when an invalid key is used.
	// Keys must be at maximum 250 bytes long and not
	// contain whitespace or control characters.
	ErrMalformedKey = errors.New("malformed: key is too long or contains invalid characters")

	// ErrNoServers is returned when no servers are configured or available.
	ErrNoServers = errors.New("memcache: no servers configured or available")
)

const (
	// DefaultTimeout is the default socket read/write timeout.
	DefaultTimeout = 100 * time.Millisecond

	// DefaultMaxIdleConns is the default maximum number of idle connections
	// kept for any single address.
	DefaultMaxIdleConns = 2

	// releaseIdleConnsCheckFrequency is how frequently to check if there are idle
	// connections to release, in order to honor the configured min conns headroom.
	releaseIdleConnsCheckFrequency = time.Minute

	// defaultRecentlyUsedConnsThreshold is the default grace period given to an
	// idle connection to consider it "recently used". The default value has been
	// set equal to the default TCP TIME_WAIT timeout in linux.
	defaultRecentlyUsedConnsThreshold = 2 * time.Minute
)

const buffered = 8 // arbitrary buffered channel size, for readability

// resumableError returns true if err is only a protocol-level cache error.
// This is used to determine whether or not a server connection should
// be re-used or not. If an error occurs, by default we don't reuse the
// connection, unless it was just a cache error.
func resumableError(err error) bool {
	switch err {
	case ErrCacheMiss, ErrCASConflict, ErrNotStored, ErrMalformedKey:
		return true
	}
	return false
}

func legalKey(key string) bool {
	if len(key) > 250 {
		return false
	}
	for i := 0; i < len(key); i++ {
		if key[i] <= ' ' || key[i] == 0x7f {
			return false
		}
	}
	return true
}

var (
	crlf            = []byte("\r\n")
	resultOK        = []byte("OK\r\n")
	resultStored    = []byte("STORED\r\n")
	resultNotStored = []byte("NOT_STORED\r\n")
	resultExists    = []byte("EXISTS\r\n")
	resultNotFound  = []byte("NOT_FOUND\r\n")
	resultDeleted   = []byte("DELETED\r\n")
	resultEnd       = []byte("END\r\n")
	resultOk        = []byte("OK\r\n")
	resultTouched   = []byte("TOUCHED\r\n")

	resultClientErrorPrefix = []byte("CLIENT_ERROR ")
	versionPrefix           = []byte("VERSION")
	valuePrefix             = []byte("VALUE ")
)

// New returns a memcache client using the provided server(s)
// with equal weight. If a server is listed multiple times,
// it gets a proportional amount of weight.
func New(server ...string) *Client {
	ss := new(ServerList)
	_ = ss.SetServers(server...)
	return NewFromSelector(ss)
}

// NewFromSelector returns a new Client using the provided ServerSelector.
func NewFromSelector(ss ServerSelector) *Client {
	c := &Client{
		selector: ss,
		closed:   make(chan struct{}),
	}

	go c.releaseIdleConnectionsUntilClosed()

	return c
}

// Client is a memcache client.
// It is safe for unlocked use by multiple concurrent goroutines.
type Client struct {
	// DialTimeout specifies a custom dialer used to dial new connections to a server.
	DialTimeout func(network, address string, timeout time.Duration) (net.Conn, error)

	// Timeout specifies the socket read/write timeout.
	// If zero, DefaultTimeout is used.
	Timeout time.Duration

	// ConnectTimeout specifies the timeout for new connections.
	// If zero, DefaultTimeout is used.
	ConnectTimeout time.Duration

	// MinIdleConnsHeadroomPercentage specifies the percentage of minimum number of idle connections
	// that should be kept open, compared to the number of free but recently used connections.
	// If there are idle connections but none of them has been recently used, then all idle
	// connections get closed.
	//
	// If the configured value is negative, idle connections are never closed.
	MinIdleConnsHeadroomPercentage float64

	// MaxIdleConns specifies the maximum number of idle connections that will
	// be maintained per address. If less than one, DefaultMaxIdleConns will be
	// used.
	//
	// Consider your expected traffic rates and latency carefully. This should
	// be set to a number higher than your peak parallel requests.
	MaxIdleConns int

	// WriteBufferSizeBytes specifies the size of the write buffer (in bytes). The buffer
	// is allocated for each connection. If <= 0, the default value of 4KB will be used.
	WriteBufferSizeBytes int

	// ReadBufferSizeBytes specifies the size of the read buffer (in bytes). The buffer
	// is allocated for each connection. If <= 0, the default value of 4KB will be used.
	ReadBufferSizeBytes int

	// recentlyUsedConnsThreshold is the default grace period given to an
	// idle connection to consider it "recently used". Recently used connections
	// are never closed even if idle.
	//
	// This field is used for testing.
	recentlyUsedConnsThreshold time.Duration

	// closed channel gets closed once the Client.Close() is called. Once closed,
	// resources should be released.
	closed    chan struct{}
	closeOnce sync.Once

	selector ServerSelector

	lk       sync.Mutex
	freeconn map[string][]*conn
}

// Item is an item to be got or stored in a memcached server.
type Item struct {
	// Key is the Item's key (250 bytes maximum).
	Key string

	// Value is the Item's value.
	Value []byte

	// Flags are server-opaque flags whose semantics are entirely
	// up to the app.
	Flags uint32

	// Expiration is the cache expiration time, in seconds: either a relative
	// time from now (up to 1 month), or an absolute Unix epoch time.
	// Zero means the Item has no expiration time.
	Expiration int32

	// Compare and swap ID.
	casid uint64
}

// conn is a connection to a server.
type conn struct {
	nc   net.Conn
	rw   *bufio.ReadWriter
	addr net.Addr
	c    *Client

	// The timestamp since when this connection is idle. This is used to close
	// idle connections.
	idleSince time.Time
}

// release returns this connection back to the client's free pool
func (cn *conn) release() {
	cn.c.putFreeConn(cn.addr, cn)
}

func (cn *conn) extendDeadline() {
	_ = cn.nc.SetDeadline(time.Now().Add(cn.c.netTimeout()))
}

// condRelease releases this connection if the error pointed to by err
// is nil (not an error) or is only a protocol level error (e.g. a
// cache miss).  The purpose is to not recycle TCP connections that
// are bad.
func (cn *conn) condRelease(err *error) {
	if *err == nil || resumableError(*err) {
		cn.release()
	} else {
		cn.nc.Close()
	}
}

func (c *Client) putFreeConn(addr net.Addr, cn *conn) {
	c.lk.Lock()
	defer c.lk.Unlock()
	if c.freeconn == nil {
		c.freeconn = make(map[string][]*conn)
	}
	freelist := c.freeconn[addr.String()]
	if len(freelist) >= c.maxIdleConns() {
		cn.nc.Close()
		return
	}

	cn.idleSince = time.Now()
	c.freeconn[addr.String()] = append(freelist, cn)
}

func (c *Client) getFreeConn(addr net.Addr) (cn *conn, ok bool) {
	c.lk.Lock()
	defer c.lk.Unlock()
	if c.freeconn == nil {
		return nil, false
	}
	freelist, ok := c.freeconn[addr.String()]
	if !ok || len(freelist) == 0 {
		return nil, false
	}

	// Pop the connection from the end of the list. This way we prefer to always reuse
	// the same connections, so that the min idle connections logic is effective.
	cn = freelist[len(freelist)-1]
	c.freeconn[addr.String()] = freelist[:len(freelist)-1]
	return cn, true
}

func (c *Client) netTimeout() time.Duration {
	if c.Timeout != 0 {
		return c.Timeout
	}
	return DefaultTimeout
}

func (c *Client) connectTimeout() time.Duration {
	if c.ConnectTimeout != 0 {
		return c.ConnectTimeout
	}
	return DefaultTimeout
}

func (c *Client) maxIdleConns() int {
	if c.MaxIdleConns > 0 {
		return c.MaxIdleConns
	}
	return DefaultMaxIdleConns
}

func (c *Client) Close() {
	c.closeOnce.Do(func() {
		close(c.closed)
	})
}

func (c *Client) releaseIdleConnectionsUntilClosed() {
	for {
		select {
		case <-time.After(releaseIdleConnsCheckFrequency):
			c.releaseIdleConnections()
		case <-c.closed:
			return
		}
	}
}

func (c *Client) releaseIdleConnections() {
	var toClose []io.Closer

	// Nothing to do if min idle connections headroom is disabled (negative value).
	minIdleHeadroomPercentage := c.MinIdleConnsHeadroomPercentage
	if minIdleHeadroomPercentage < 0 {
		return
	}

	// Get the recently used connections threshold, falling back to the default one.
	recentlyUsedThreshold := c.recentlyUsedConnsThreshold
	if recentlyUsedThreshold == 0 {
		recentlyUsedThreshold = defaultRecentlyUsedConnsThreshold
	}

	c.lk.Lock()

	for addr, freeConnections := range c.freeconn {
		numIdle := 0

		// Count the number of idle connections. Since the least used connections are at the beginning
		// of the list, we can stop searching as soon as we find a non-idle connection.
		for _, freeConn := range freeConnections {
			if time.Since(freeConn.idleSince) < recentlyUsedThreshold {
				break
			}

			numIdle++
		}

		// Compute the number of connections to close. It keeps a number of idle connections equal to
		// the configured headroom.
		numRecentlyUsed := len(freeConnections) - numIdle
		numIdleToKeep := int(math.Max(0, math.Ceil(float64(numRecentlyUsed)*minIdleHeadroomPercentage/100)))
		numIdleToClose := numIdle - numIdleToKeep
		if numIdleToClose <= 0 {
			continue
		}

		// Close idle connections.
		for i := 0; i < numIdleToClose; i++ {
			toClose = append(toClose, freeConnections[i].nc)
		}
		c.freeconn[addr] = c.freeconn[addr][numIdleToClose:]
	}

	// Release the lock and then close the connections.
	c.lk.Unlock()

	for _, freeConn := range toClose {
		freeConn.Close()
	}
}

// ConnectTimeoutError is the error type used when it takes
// too long to connect to the desired host. This level of
// detail can generally be ignored.
type ConnectTimeoutError struct {
	Addr net.Addr
}

func (cte *ConnectTimeoutError) Error() string {
	return "memcache: connect timeout to " + cte.Addr.String()
}

func (c *Client) dial(addr net.Addr) (net.Conn, error) {
	dialTimeout := c.DialTimeout
	if dialTimeout == nil {
		dialTimeout = net.DialTimeout
	}
	nc, err := dialTimeout(addr.Network(), addr.String(), c.connectTimeout())
	if err == nil {
		return nc, nil
	}

	if ne, ok := err.(net.Error); ok && ne.Timeout() {
		return nil, &ConnectTimeoutError{addr}
	}

	return nil, err
}

func (c *Client) getConn(addr net.Addr) (*conn, error) {
	var (
		writer *bufio.Writer
		reader *bufio.Reader
	)

	cn, ok := c.getFreeConn(addr)
	if ok {
		cn.extendDeadline()
		return cn, nil
	}
	nc, err := c.dial(addr)
	if err != nil {
		return nil, err
	}

	// Init buffered writer.
	if c.WriteBufferSizeBytes > 0 {
		writer = bufio.NewWriterSize(nc, c.WriteBufferSizeBytes)
	} else {
		writer = bufio.NewWriter(nc)
	}

	// Init buffered reader.
	if c.ReadBufferSizeBytes > 0 {
		reader = bufio.NewReaderSize(nc, c.ReadBufferSizeBytes)
	} else {
		reader = bufio.NewReader(nc)
	}

	cn = &conn{
		nc:   nc,
		addr: addr,
		rw:   bufio.NewReadWriter(reader, writer),
		c:    c,
	}
	cn.extendDeadline()
	return cn, nil
}

func (c *Client) onItem(item *Item, fn func(*Client, *bufio.ReadWriter, *Item) error) error {
	addr, err := c.selector.PickServer(item.Key)
	if err != nil {
		return err
	}
	cn, err := c.getConn(addr)
	if err != nil {
		return err
	}
	defer cn.condRelease(&err)
	if err = fn(c, cn.rw, item); err != nil {
		return err
	}
	return nil
}

func (c *Client) FlushAll() error {
	return c.selector.Each(c.flushAllFromAddr)
}

// Get gets the item for the given key. ErrCacheMiss is returned for a
// memcache cache miss. The key must be at most 250 bytes in length.
func (c *Client) Get(key string, opts ...Option) (item *Item, err error) {
	options := newOptions(opts...)
	err = c.withKeyAddr(key, func(addr net.Addr) error {
		return c.getFromAddr(addr, []string{key}, options, func(it *Item) { item = it })
	})
	if err == nil && item == nil {
		err = ErrCacheMiss
	}
	return
}

// Touch updates the expiry for the given key. The seconds parameter is either
// a Unix timestamp or, if seconds is less than 1 month, the number of seconds
// into the future at which time the item will expire. Zero means the item has
// no expiration time. ErrCacheMiss is returned if the key is not in the cache.
// The key must be at most 250 bytes in length.
func (c *Client) Touch(key string, seconds int32) (err error) {
	return c.withKeyAddr(key, func(addr net.Addr) error {
		return c.touchFromAddr(addr, []string{key}, seconds)
	})
}

func (c *Client) withKeyAddr(key string, fn func(net.Addr) error) (err error) {
	if !legalKey(key) {
		return ErrMalformedKey
	}
	addr, err := c.selector.PickServer(key)
	if err != nil {
		return err
	}
	return fn(addr)
}

func (c *Client) withAddrRw(addr net.Addr, fn func(*conn) error) (err error) {
	cn, err := c.getConn(addr)
	if err != nil {
		return err
	}
	defer cn.condRelease(&err)
	return fn(cn)
}

<<<<<<< HEAD
func (c *Client) withKeyRw(key, operation string, fn func(*conn) error) error {
	return c.withKeyAddr(key, operation, func(addr net.Addr) error {
=======
func (c *Client) withKeyRw(key string, fn func(*bufio.ReadWriter) error) error {
	return c.withKeyAddr(key, func(addr net.Addr) error {
>>>>>>> 6947259a
		return c.withAddrRw(addr, fn)
	})
}

func (c *Client) getFromAddr(addr net.Addr, keys []string, opts *Options, cb func(*Item)) error {
	return c.withAddrRw(addr, func(conn *conn) error {
		rw := conn.rw
		if _, err := fmt.Fprintf(rw, "gets %s\r\n", strings.Join(keys, " ")); err != nil {
			return err
		}
		if err := rw.Flush(); err != nil {
			return err
		}
		if err := c.parseGetResponse(rw.Reader, conn, opts, cb); err != nil {
			return err
		}
		return nil
	})
}

// flushAllFromAddr send the flush_all command to the given addr
func (c *Client) flushAllFromAddr(addr net.Addr) error {
	return c.withAddrRw(addr, func(conn *conn) error {
		rw := conn.rw
		if _, err := fmt.Fprintf(rw, "flush_all\r\n"); err != nil {
			return err
		}
		if err := rw.Flush(); err != nil {
			return err
		}
		line, err := rw.ReadSlice('\n')
		if err != nil {
			return err
		}
		switch {
		case bytes.Equal(line, resultOk):
			break
		default:
			return fmt.Errorf("memcache: unexpected response line from flush_all: %q", string(line))
		}
		return nil
	})
}

// ping sends the version command to the given addr
func (c *Client) ping(addr net.Addr) error {
	return c.withAddrRw(addr, func(conn *conn) error {
		rw := conn.rw
		if _, err := fmt.Fprintf(rw, "version\r\n"); err != nil {
			return err
		}
		if err := rw.Flush(); err != nil {
			return err
		}
		line, err := rw.ReadSlice('\n')
		if err != nil {
			return err
		}

		switch {
		case bytes.HasPrefix(line, versionPrefix):
			break
		default:
			return fmt.Errorf("memcache: unexpected response line from ping: %q", string(line))
		}
		return nil
	})
}

func (c *Client) touchFromAddr(addr net.Addr, keys []string, expiration int32) error {
	return c.withAddrRw(addr, func(conn *conn) error {
		rw := conn.rw
		for _, key := range keys {
			if _, err := fmt.Fprintf(rw, "touch %s %d\r\n", key, expiration); err != nil {
				return err
			}
			if err := rw.Flush(); err != nil {
				return err
			}
			line, err := rw.ReadSlice('\n')
			if err != nil {
				return err
			}
			switch {
			case bytes.Equal(line, resultTouched):
				break
			case bytes.Equal(line, resultNotFound):
				return ErrCacheMiss
			default:
				return fmt.Errorf("memcache: unexpected response line from touch: %q", string(line))
			}
		}
		return nil
	})
}

// GetMulti is a batch version of Get. The returned map from keys to
// items may have fewer elements than the input slice, due to memcache
// cache misses. Each key must be at most 250 bytes in length.
// If no error is returned, the returned map will also be non-nil.
func (c *Client) GetMulti(keys []string, opts ...Option) (map[string]*Item, error) {
	options := newOptions(opts...)

	var lk sync.Mutex
	m := make(map[string]*Item)
	addItemToMap := func(it *Item) {
		lk.Lock()
		defer lk.Unlock()
		m[it.Key] = it
	}

	keyMap := make(map[net.Addr][]string)
	for _, key := range keys {
		if !legalKey(key) {
			return nil, ErrMalformedKey
		}
		addr, err := c.selector.PickServer(key)
		if err != nil {
			return nil, err
		}
		keyMap[addr] = append(keyMap[addr], key)
	}

	ch := make(chan error, buffered)
	for addr, keys := range keyMap {
		go func(addr net.Addr, keys []string) {
			err := c.getFromAddr(addr, keys, options, addItemToMap)
			ch <- err
		}(addr, keys)
	}

	var err error
	for range keyMap {
		if ge := <-ch; ge != nil {
			err = ge
		}
	}
	return m, err
}

// parseGetResponse reads a GET response from r and calls cb for each
// read and allocated Item
func (c *Client) parseGetResponse(r *bufio.Reader, conn *conn, opts *Options, cb func(*Item)) error {
	for {
		// extend deadline before each additional call, otherwise all cumulative calls use the same overall deadline
		conn.extendDeadline()
		line, err := r.ReadSlice('\n')

		if err != nil {
			return err
		}
		if bytes.Equal(line, resultEnd) {
			return nil
		}
		it := new(Item)
		size, err := scanGetResponseLine(line, it)
		if err != nil {
			return err
		}
		buffSize := size + 2
		buff := opts.Alloc.Get(buffSize)
		it.Value = (*buff)[:buffSize]
		_, err = io.ReadFull(r, it.Value)
		if err != nil {
			opts.Alloc.Put(buff)
			return err
		}
		if !bytes.HasSuffix(it.Value, crlf) {
			opts.Alloc.Put(buff)
			return fmt.Errorf("memcache: corrupt get result read")
		}
		it.Value = it.Value[:size]
		cb(it)
	}
}

// scanGetResponseLine populates it and returns the declared size of the item.
// It does not read the bytes of the item.
func scanGetResponseLine(line []byte, it *Item) (size int, err error) {
	errf := func(line []byte) (int, error) {
		return -1, fmt.Errorf("memcache: unexpected line in get response: %q", line)
	}
	if !bytes.HasPrefix(line, valuePrefix) || !bytes.HasSuffix(line, []byte("\r\n")) {
		return errf(line)
	}
	s := string(line[6 : len(line)-2])
	var rest string
	var found bool
	it.Key, rest, found = cut(s, ' ')
	if !found {
		return errf(line)
	}
	val, rest, found := cut(rest, ' ')
	if !found {
		return errf(line)
	}
	flags64, err := strconv.ParseUint(val, 10, 32)
	if err != nil {
		return errf(line)
	}
	it.Flags = uint32(flags64)
	val, rest, found = cut(rest, ' ')
	size64, err := strconv.ParseUint(val, 10, 32)
	if err != nil {
		return errf(line)
	}
	if !found { // final CAS ID is optional.
		return int(size64), nil
	}
	it.casid, err = strconv.ParseUint(rest, 10, 64)
	if err != nil {
		return errf(line)
	}
	return int(size64), nil
}

// Similar to strings.Cut in Go 1.18, but sep can only be 1 byte.
func cut(s string, sep byte) (before, after string, found bool) {
	if i := strings.IndexByte(s, sep); i >= 0 {
		return s[:i], s[i+1:], true
	}
	return s, "", false
}

// Set writes the given item, unconditionally.
func (c *Client) Set(item *Item) error {
	return c.onItem(item, (*Client).set)
}

func (c *Client) set(rw *bufio.ReadWriter, item *Item) error {
	return c.populateOne(rw, "set", item)
}

// Add writes the given item, if no value already exists for its
// key. ErrNotStored is returned if that condition is not met.
func (c *Client) Add(item *Item) error {
	return c.onItem(item, (*Client).add)
}

func (c *Client) add(rw *bufio.ReadWriter, item *Item) error {
	return c.populateOne(rw, "add", item)
}

// Replace writes the given item, but only if the server *does*
// already hold data for this key
func (c *Client) Replace(item *Item) error {
	return c.onItem(item, (*Client).replace)
}

func (c *Client) replace(rw *bufio.ReadWriter, item *Item) error {
	return c.populateOne(rw, "replace", item)
}

// CompareAndSwap writes the given item that was previously returned
// by Get, if the value was neither modified or evicted between the
// Get and the CompareAndSwap calls. The item's Key should not change
// between calls but all other item fields may differ. ErrCASConflict
// is returned if the value was modified in between the
// calls. ErrNotStored is returned if the value was evicted in between
// the calls.
func (c *Client) CompareAndSwap(item *Item) error {
	return c.onItem(item, (*Client).cas)
}

func (c *Client) cas(rw *bufio.ReadWriter, item *Item) error {
	return c.populateOne(rw, "cas", item)
}

func (c *Client) populateOne(rw *bufio.ReadWriter, verb string, item *Item) error {
	if !legalKey(item.Key) {
		return ErrMalformedKey
	}
	var err error
	if verb == "cas" {
		_, err = fmt.Fprintf(rw, "%s %s %d %d %d %d\r\n",
			verb, item.Key, item.Flags, item.Expiration, len(item.Value), item.casid)
	} else {
		_, err = fmt.Fprintf(rw, "%s %s %d %d %d\r\n",
			verb, item.Key, item.Flags, item.Expiration, len(item.Value))
	}
	if err != nil {
		return err
	}
	if _, err = rw.Write(item.Value); err != nil {
		return err
	}
	if _, err := rw.Write(crlf); err != nil {
		return err
	}
	if err := rw.Flush(); err != nil {
		return err
	}
	line, err := rw.ReadSlice('\n')
	if err != nil {
		return err
	}
	switch {
	case bytes.Equal(line, resultStored):
		return nil
	case bytes.Equal(line, resultNotStored):
		return ErrNotStored
	case bytes.Equal(line, resultExists):
		return ErrCASConflict
	case bytes.Equal(line, resultNotFound):
		return ErrCacheMiss
	}
	return fmt.Errorf("memcache: unexpected response line from %q: %q", verb, string(line))
}

func writeReadLine(rw *bufio.ReadWriter, format string, args ...interface{}) ([]byte, error) {
	_, err := fmt.Fprintf(rw, format, args...)
	if err != nil {
		return nil, err
	}
	if err := rw.Flush(); err != nil {
		return nil, err
	}
	line, err := rw.ReadSlice('\n')
	return line, err
}

func writeExpectf(rw *bufio.ReadWriter, expect []byte, format string, args ...interface{}) error {
	line, err := writeReadLine(rw, format, args...)
	if err != nil {
		return err
	}
	switch {
	case bytes.Equal(line, resultOK):
		return nil
	case bytes.Equal(line, expect):
		return nil
	case bytes.Equal(line, resultNotStored):
		return ErrNotStored
	case bytes.Equal(line, resultExists):
		return ErrCASConflict
	case bytes.Equal(line, resultNotFound):
		return ErrCacheMiss
	}
	return fmt.Errorf("memcache: unexpected response line: %q", string(line))
}

// Delete deletes the item with the provided key. The error ErrCacheMiss is
// returned if the item didn't already exist in the cache.
func (c *Client) Delete(key string) error {
<<<<<<< HEAD
	return c.withKeyRw(key, "delete", func(conn *conn) error {
		return writeExpectf(conn.rw, resultDeleted, "delete %s\r\n", key)
=======
	return c.withKeyRw(key, func(rw *bufio.ReadWriter) error {
		return writeExpectf(rw, resultDeleted, "delete %s\r\n", key)
>>>>>>> 6947259a
	})
}

// DeleteAll deletes all items in the cache.
func (c *Client) DeleteAll() error {
<<<<<<< HEAD
	return c.withKeyRw("", "flush_all", func(conn *conn) error {
		return writeExpectf(conn.rw, resultDeleted, "flush_all\r\n")
=======
	return c.withKeyRw("", func(rw *bufio.ReadWriter) error {
		return writeExpectf(rw, resultDeleted, "flush_all\r\n")
>>>>>>> 6947259a
	})
}

// Ping checks all instances if they are alive. Returns error if any
// of them is down.
func (c *Client) Ping() error {
	return c.selector.Each(c.ping)
}

// Increment atomically increments key by delta. The return value is
// the new value after being incremented or an error. If the value
// didn't exist in memcached the error is ErrCacheMiss. The value in
// memcached must be an decimal number, or an error will be returned.
// On 64-bit overflow, the new value wraps around.
func (c *Client) Increment(key string, delta uint64) (newValue uint64, err error) {
	return c.incrDecr("incr", key, delta)
}

// Decrement atomically decrements key by delta. The return value is
// the new value after being decremented or an error. If the value
// didn't exist in memcached the error is ErrCacheMiss. The value in
// memcached must be an decimal number, or an error will be returned.
// On underflow, the new value is capped at zero and does not wrap
// around.
func (c *Client) Decrement(key string, delta uint64) (newValue uint64, err error) {
	return c.incrDecr("decr", key, delta)
}

func (c *Client) incrDecr(verb, key string, delta uint64) (uint64, error) {
	var val uint64
<<<<<<< HEAD
	err := c.withKeyRw(key, verb, func(conn *conn) error {
		rw := conn.rw
=======
	err := c.withKeyRw(key, func(rw *bufio.ReadWriter) error {
>>>>>>> 6947259a
		line, err := writeReadLine(rw, "%s %s %d\r\n", verb, key, delta)
		if err != nil {
			return err
		}
		switch {
		case bytes.Equal(line, resultNotFound):
			return ErrCacheMiss
		case bytes.HasPrefix(line, resultClientErrorPrefix):
			errMsg := line[len(resultClientErrorPrefix) : len(line)-2]
			return errors.New("memcache: client error: " + string(errMsg))
		}
		val, err = strconv.ParseUint(string(line[:len(line)-2]), 10, 64)
		if err != nil {
			return err
		}
		return nil
	})
	return val, err
}<|MERGE_RESOLUTION|>--- conflicted
+++ resolved
@@ -513,13 +513,8 @@
 	return fn(cn)
 }
 
-<<<<<<< HEAD
-func (c *Client) withKeyRw(key, operation string, fn func(*conn) error) error {
-	return c.withKeyAddr(key, operation, func(addr net.Addr) error {
-=======
-func (c *Client) withKeyRw(key string, fn func(*bufio.ReadWriter) error) error {
+func (c *Client) withKeyRw(key string, fn func(*conn) error) error {
 	return c.withKeyAddr(key, func(addr net.Addr) error {
->>>>>>> 6947259a
 		return c.withAddrRw(addr, fn)
 	})
 }
@@ -864,25 +859,15 @@
 // Delete deletes the item with the provided key. The error ErrCacheMiss is
 // returned if the item didn't already exist in the cache.
 func (c *Client) Delete(key string) error {
-<<<<<<< HEAD
-	return c.withKeyRw(key, "delete", func(conn *conn) error {
+	return c.withKeyRw(key, func(conn *conn) error {
 		return writeExpectf(conn.rw, resultDeleted, "delete %s\r\n", key)
-=======
-	return c.withKeyRw(key, func(rw *bufio.ReadWriter) error {
-		return writeExpectf(rw, resultDeleted, "delete %s\r\n", key)
->>>>>>> 6947259a
 	})
 }
 
 // DeleteAll deletes all items in the cache.
 func (c *Client) DeleteAll() error {
-<<<<<<< HEAD
-	return c.withKeyRw("", "flush_all", func(conn *conn) error {
+	return c.withKeyRw("", func(conn *conn) error {
 		return writeExpectf(conn.rw, resultDeleted, "flush_all\r\n")
-=======
-	return c.withKeyRw("", func(rw *bufio.ReadWriter) error {
-		return writeExpectf(rw, resultDeleted, "flush_all\r\n")
->>>>>>> 6947259a
 	})
 }
 
@@ -913,12 +898,8 @@
 
 func (c *Client) incrDecr(verb, key string, delta uint64) (uint64, error) {
 	var val uint64
-<<<<<<< HEAD
-	err := c.withKeyRw(key, verb, func(conn *conn) error {
+	err := c.withKeyRw(key, func(conn *conn) error {
 		rw := conn.rw
-=======
-	err := c.withKeyRw(key, func(rw *bufio.ReadWriter) error {
->>>>>>> 6947259a
 		line, err := writeReadLine(rw, "%s %s %d\r\n", verb, key, delta)
 		if err != nil {
 			return err
