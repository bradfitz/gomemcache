/*
Copyright 2011 Google Inc.

Licensed under the Apache License, Version 2.0 (the "License");
you may not use this file except in compliance with the License.
You may obtain a copy of the License at

     http://www.apache.org/licenses/LICENSE-2.0

Unless required by applicable law or agreed to in writing, software
distributed under the License is distributed on an "AS IS" BASIS,
WITHOUT WARRANTIES OR CONDITIONS OF ANY KIND, either express or implied.
See the License for the specific language governing permissions and
limitations under the License.
*/

// Package memcache provides a client for the memcached cache server.
package memcache

import (
	"bufio"
	"bytes"
	"errors"
	"fmt"
	"io"
	"net"
	"strconv"
	"strings"
	"sync"
	"time"
)

// Similar to:
// https://godoc.org/google.golang.org/appengine/memcache

var (
	// ErrCacheMiss means that a Get failed because the item wasn't present.
	ErrCacheMiss = errors.New("memcache: cache miss")

	// ErrCASConflict means that a CompareAndSwap call failed due to the
	// cached value being modified between the Get and the CompareAndSwap.
	// If the cached value was simply evicted rather than replaced,
	// ErrNotStored will be returned instead.
	ErrCASConflict = errors.New("memcache: compare-and-swap conflict")

	// ErrNotStored means that a conditional write operation (i.e. Add or
	// CompareAndSwap) failed because the condition was not satisfied.
	ErrNotStored = errors.New("memcache: item not stored")

	// ErrServer means that a server error occurred.
	ErrServerError = errors.New("memcache: server error")

	// ErrNoStats means that no statistics were available.
	ErrNoStats = errors.New("memcache: no statistics available")

	// ErrMalformedKey is returned when an invalid key is used.
	// Keys must be at maximum 250 bytes long and not
	// contain whitespace or control characters.
	ErrMalformedKey = errors.New("malformed: key is too long or contains invalid characters")

	// ErrNoServers is returned when no servers are configured or available.
	ErrNoServers = errors.New("memcache: no servers configured or available")
)

const (
	// DefaultTimeout is the default socket read/write timeout.
	DefaultTimeout = 100 * time.Millisecond

	// DefaultMaxIdleConns is the default maximum number of idle connections
	// kept for any single address.
	DefaultMaxIdleConns = 2
)

const buffered = 8 // arbitrary buffered channel size, for readability

// resumableError returns true if err is only a protocol-level cache error.
// This is used to determine whether or not a server connection should
// be re-used or not. If an error occurs, by default we don't reuse the
// connection, unless it was just a cache error.
func resumableError(err error) bool {
	switch err {
	case ErrCacheMiss, ErrCASConflict, ErrNotStored, ErrMalformedKey:
		return true
	}
	return false
}

func legalKey(key string) bool {
	if len(key) > 250 {
		return false
	}
	for i := 0; i < len(key); i++ {
		if key[i] <= ' ' || key[i] == 0x7f {
			return false
		}
	}
	return true
}

var (
	crlf            = []byte("\r\n")
	space           = []byte(" ")
	resultOK        = []byte("OK\r\n")
	resultStored    = []byte("STORED\r\n")
	resultNotStored = []byte("NOT_STORED\r\n")
	resultExists    = []byte("EXISTS\r\n")
	resultNotFound  = []byte("NOT_FOUND\r\n")
	resultDeleted   = []byte("DELETED\r\n")
	resultEnd       = []byte("END\r\n")
	resultOk        = []byte("OK\r\n")
	resultTouched   = []byte("TOUCHED\r\n")

	resultClientErrorPrefix = []byte("CLIENT_ERROR ")
	versionPrefix           = []byte("VERSION")
)

// New returns a memcache client using the provided server(s)
// with equal weight. If a server is listed multiple times,
// it gets a proportional amount of weight.
func New(server ...string) *Client {
	ss := new(ServerList)
	ss.SetServers(server...)
	return NewFromSelector(ss)
}

// NewFromSelector returns a new Client using the provided ServerSelector.
func NewFromSelector(ss ServerSelector) *Client {
	return &Client{selector: ss}
}

// Client is a memcache client.
// It is safe for unlocked use by multiple concurrent goroutines.
type Client struct {
	// Timeout specifies the socket read/write timeout.
	// If zero, DefaultTimeout is used.
	Timeout time.Duration

	// MaxIdleConns specifies the maximum number of idle connections that will
	// be maintained per address. If less than one, DefaultMaxIdleConns will be
	// used.
	//
	// Consider your expected traffic rates and latency carefully. This should
	// be set to a number higher than your peak parallel requests.
	MaxIdleConns int

	selector ServerSelector

	lk       sync.Mutex
	freeconn map[string][]*conn
}

// Item is an item to be got or stored in a memcached server.
type Item struct {
	// Key is the Item's key (250 bytes maximum).
	Key string

	// Value is the Item's value.
	Value []byte

	// Flags are server-opaque flags whose semantics are entirely
	// up to the app.
	Flags uint32

	// Expiration is the cache expiration time, in seconds: either a relative
	// time from now (up to 1 month), or an absolute Unix epoch time.
	// Zero means the Item has no expiration time.
	Expiration int32

	// Compare and swap ID.
	casid uint64
}

// conn is a connection to a server.
type conn struct {
	nc   net.Conn
	rw   *bufio.ReadWriter
	addr net.Addr
	c    *Client
}

// release returns this connection back to the client's free pool
func (cn *conn) release() {
	cn.c.putFreeConn(cn.addr, cn)
}

func (cn *conn) extendDeadline() {
	cn.nc.SetDeadline(time.Now().Add(cn.c.netTimeout()))
}

// condRelease releases this connection if the error pointed to by err
// is nil (not an error) or is only a protocol level error (e.g. a
// cache miss).  The purpose is to not recycle TCP connections that
// are bad.
func (cn *conn) condRelease(err *error) {
	if *err == nil || resumableError(*err) {
		cn.release()
	} else {
		cn.nc.Close()
	}
}

func (c *Client) putFreeConn(addr net.Addr, cn *conn) {
	c.lk.Lock()
	defer c.lk.Unlock()
	if c.freeconn == nil {
		c.freeconn = make(map[string][]*conn)
	}
	freelist := c.freeconn[addr.String()]
	if len(freelist) >= c.maxIdleConns() {
		cn.nc.Close()
		return
	}
	c.freeconn[addr.String()] = append(freelist, cn)
}

func (c *Client) getFreeConn(addr net.Addr) (cn *conn, ok bool) {
	c.lk.Lock()
	defer c.lk.Unlock()
	if c.freeconn == nil {
		return nil, false
	}
	freelist, ok := c.freeconn[addr.String()]
	if !ok || len(freelist) == 0 {
		return nil, false
	}
	cn = freelist[len(freelist)-1]
	c.freeconn[addr.String()] = freelist[:len(freelist)-1]
	return cn, true
}

func (c *Client) netTimeout() time.Duration {
	if c.Timeout != 0 {
		return c.Timeout
	}
	return DefaultTimeout
}

func (c *Client) maxIdleConns() int {
	if c.MaxIdleConns > 0 {
		return c.MaxIdleConns
	}
	return DefaultMaxIdleConns
}

// ConnectTimeoutError is the error type used when it takes
// too long to connect to the desired host. This level of
// detail can generally be ignored.
type ConnectTimeoutError struct {
	Addr net.Addr
}

func (cte *ConnectTimeoutError) Error() string {
	return "memcache: connect timeout to " + cte.Addr.String()
}

func (c *Client) dial(addr net.Addr) (net.Conn, error) {
	nc, err := net.DialTimeout(addr.Network(), addr.String(), c.netTimeout())
	if err == nil {
		return nc, nil
	}

	if ne, ok := err.(net.Error); ok && ne.Timeout() {
		return nil, &ConnectTimeoutError{addr}
	}

	return nil, err
}

func (c *Client) getConn(addr net.Addr) (*conn, error) {
	cn, ok := c.getFreeConn(addr)
	if ok {
		cn.extendDeadline()
		return cn, nil
	}
	nc, err := c.dial(addr)
	if err != nil {
		return nil, err
	}
	cn = &conn{
		nc:   nc,
		addr: addr,
		rw:   bufio.NewReadWriter(bufio.NewReader(nc), bufio.NewWriter(nc)),
		c:    c,
	}
	cn.extendDeadline()
	return cn, nil
}

func (c *Client) onItem(item *Item, fn func(*Client, *bufio.ReadWriter, *Item) error) error {
	addr, err := c.selector.PickServer(item.Key)
	if err != nil {
		return err
	}
	cn, err := c.getConn(addr)
	if err != nil {
		return err
	}
	defer cn.condRelease(&err)
	if err = fn(c, cn.rw, item); err != nil {
		return err
	}
	return nil
}

func (c *Client) FlushAll() error {
	return c.selector.Each(c.flushAllFromAddr)
}

// Get gets the item for the given key. ErrCacheMiss is returned for a
// memcache cache miss. The key must be at most 250 bytes in length.
func (c *Client) Get(key string) (item *Item, err error) {
	err = c.withKeyAddr(key, func(addr net.Addr) error {
		return c.getFromAddr(addr, []string{key}, func(it *Item) { item = it })
	})
	if err == nil && item == nil {
		err = ErrCacheMiss
	}
	return
}

// Touch updates the expiry for the given key. The seconds parameter is either
// a Unix timestamp or, if seconds is less than 1 month, the number of seconds
// into the future at which time the item will expire. Zero means the item has
// no expiration time. ErrCacheMiss is returned if the key is not in the cache.
// The key must be at most 250 bytes in length.
func (c *Client) Touch(key string, seconds int32) (err error) {
	return c.withKeyAddr(key, func(addr net.Addr) error {
		return c.touchFromAddr(addr, []string{key}, seconds)
	})
}

func (c *Client) withKeyAddr(key string, fn func(net.Addr) error) (err error) {
	if !legalKey(key) {
		return ErrMalformedKey
	}
	addr, err := c.selector.PickServer(key)
	if err != nil {
		return err
	}
	return fn(addr)
}

func (c *Client) withAddrRw(addr net.Addr, fn func(*bufio.ReadWriter) error) (err error) {
	cn, err := c.getConn(addr)
	if err != nil {
		return err
	}
	defer cn.condRelease(&err)
	return fn(cn.rw)
}

func (c *Client) withKeyRw(key string, fn func(*bufio.ReadWriter) error) error {
	return c.withKeyAddr(key, func(addr net.Addr) error {
		return c.withAddrRw(addr, fn)
	})
}

func (c *Client) getFromAddr(addr net.Addr, keys []string, cb func(*Item)) error {
	return c.withAddrRw(addr, func(rw *bufio.ReadWriter) error {
		if _, err := fmt.Fprintf(rw, "gets %s\r\n", strings.Join(keys, " ")); err != nil {
			return err
		}
		if err := rw.Flush(); err != nil {
			return err
		}
		if err := parseGetResponse(rw.Reader, cb); err != nil {
			return err
		}
		return nil
	})
}

// flushAllFromAddr send the flush_all command to the given addr
func (c *Client) flushAllFromAddr(addr net.Addr) error {
	return c.withAddrRw(addr, func(rw *bufio.ReadWriter) error {
		if _, err := fmt.Fprintf(rw, "flush_all\r\n"); err != nil {
			return err
		}
		if err := rw.Flush(); err != nil {
			return err
		}
		line, err := rw.ReadSlice('\n')
		if err != nil {
			return err
		}
		switch {
		case bytes.Equal(line, resultOk):
			break
		default:
			return fmt.Errorf("memcache: unexpected response line from flush_all: %q", string(line))
		}
		return nil
	})
}

// ping sends the version command to the given addr
func (c *Client) ping(addr net.Addr) error {
	return c.withAddrRw(addr, func(rw *bufio.ReadWriter) error {
		if _, err := fmt.Fprintf(rw, "version\r\n"); err != nil {
			return err
		}
		if err := rw.Flush(); err != nil {
			return err
		}
		line, err := rw.ReadSlice('\n')
		if err != nil {
			return err
		}

		switch {
		case bytes.HasPrefix(line, versionPrefix):
			break
		default:
			return fmt.Errorf("memcache: unexpected response line from ping: %q", string(line))
		}
		return nil
	})
}

func (c *Client) touchFromAddr(addr net.Addr, keys []string, expiration int32) error {
	return c.withAddrRw(addr, func(rw *bufio.ReadWriter) error {
		for _, key := range keys {
			if _, err := fmt.Fprintf(rw, "touch %s %d\r\n", key, expiration); err != nil {
				return err
			}
			if err := rw.Flush(); err != nil {
				return err
			}
			line, err := rw.ReadSlice('\n')
			if err != nil {
				return err
			}
			switch {
			case bytes.Equal(line, resultTouched):
				break
			case bytes.Equal(line, resultNotFound):
				return ErrCacheMiss
			default:
				return fmt.Errorf("memcache: unexpected response line from touch: %q", string(line))
			}
		}
		return nil
	})
}

// GetMulti is a batch version of Get. The returned map from keys to
// items may have fewer elements than the input slice, due to memcache
// cache misses. Each key must be at most 250 bytes in length.
// If no error is returned, the returned map will also be non-nil.
func (c *Client) GetMulti(keys []string) (map[string]*Item, error) {
	var lk sync.Mutex
	m := make(map[string]*Item)
	addItemToMap := func(it *Item) {
		lk.Lock()
		defer lk.Unlock()
		m[it.Key] = it
	}

	keyMap := make(map[net.Addr][]string)
	for _, key := range keys {
		if !legalKey(key) {
			return nil, ErrMalformedKey
		}
		addr, err := c.selector.PickServer(key)
		if err != nil {
			return nil, err
		}
		keyMap[addr] = append(keyMap[addr], key)
	}

	ch := make(chan error, buffered)
	for addr, keys := range keyMap {
		go func(addr net.Addr, keys []string) {
			ch <- c.getFromAddr(addr, keys, addItemToMap)
		}(addr, keys)
	}

	var err error
	for _ = range keyMap {
		if ge := <-ch; ge != nil {
			err = ge
		}
	}
	return m, err
}

// parseGetResponse reads a GET response from r and calls cb for each
// read and allocated Item
func parseGetResponse(r *bufio.Reader, cb func(*Item)) error {
	for {
		line, err := r.ReadSlice('\n')
		if err != nil {
			return err
		}
		if bytes.Equal(line, resultEnd) {
			return nil
		}
		it := new(Item)
		size, err := scanGetResponseLine(line, it)
		if err != nil {
			return err
		}
		it.Value = make([]byte, size+2)
		_, err = io.ReadFull(r, it.Value)
		if err != nil {
			it.Value = nil
			return err
		}
		if !bytes.HasSuffix(it.Value, crlf) {
			it.Value = nil
			return fmt.Errorf("memcache: corrupt get result read")
		}
		it.Value = it.Value[:size]
		cb(it)
	}
}

// scanGetResponseLine populates it and returns the declared size of the item.
// It does not read the bytes of the item.
func scanGetResponseLine(line []byte, it *Item) (size int, err error) {
	pattern := "VALUE %s %d %d %d\r\n"
	dest := []interface{}{&it.Key, &it.Flags, &size, &it.casid}
	if bytes.Count(line, space) == 3 {
		pattern = "VALUE %s %d %d\r\n"
		dest = dest[:3]
	}
	n, err := fmt.Sscanf(string(line), pattern, dest...)
	if err != nil || n != len(dest) {
		return -1, fmt.Errorf("memcache: unexpected line in get response: %q", line)
	}
	return size, nil
}

// Set writes the given item, unconditionally.
func (c *Client) Set(item *Item) error {
	return c.onItem(item, (*Client).set)
}

func (c *Client) set(rw *bufio.ReadWriter, item *Item) error {
	return c.populateOne(rw, "set", item)
}

// Add writes the given item, if no value already exists for its
// key. ErrNotStored is returned if that condition is not met.
func (c *Client) Add(item *Item) error {
	return c.onItem(item, (*Client).add)
}

func (c *Client) add(rw *bufio.ReadWriter, item *Item) error {
	return c.populateOne(rw, "add", item)
}

// Replace writes the given item, but only if the server *does*
// already hold data for this key
func (c *Client) Replace(item *Item) error {
	return c.onItem(item, (*Client).replace)
}

func (c *Client) replace(rw *bufio.ReadWriter, item *Item) error {
	return c.populateOne(rw, "replace", item)
}

// Append appends the given item to the existing item, if a value already
// exists for its key. ErrNotStored is returned if that condition is not met.
func (c *Client) Append(item *Item) error {
	return c.onItem(item, (*Client).append)
}

func (c *Client) append(rw *bufio.ReadWriter, item *Item) error {
	return c.populateOne(rw, "append", item)
}

// Prepend prepends the given item to the existing item, if a value already
// exists for its key. ErrNotStored is returned if that condition is not met.
func (c *Client) Prepend(item *Item) error {
	return c.onItem(item, (*Client).prepend)
}

func (c *Client) prepend(rw *bufio.ReadWriter, item *Item) error {
	return c.populateOne(rw, "prepend", item)
}

// CompareAndSwap writes the given item that was previously returned
// by Get, if the value was neither modified or evicted between the
// Get and the CompareAndSwap calls. The item's Key should not change
// between calls but all other item fields may differ. ErrCASConflict
// is returned if the value was modified in between the
// calls. ErrNotStored is returned if the value was evicted in between
// the calls.
func (c *Client) CompareAndSwap(item *Item) error {
	return c.onItem(item, (*Client).cas)
}

func (c *Client) cas(rw *bufio.ReadWriter, item *Item) error {
	return c.populateOne(rw, "cas", item)
}

func (c *Client) populateOne(rw *bufio.ReadWriter, verb string, item *Item) error {
	if !legalKey(item.Key) {
		return ErrMalformedKey
	}
	var err error
	if verb == "cas" {
		_, err = fmt.Fprintf(rw, "%s %s %d %d %d %d\r\n",
			verb, item.Key, item.Flags, item.Expiration, len(item.Value), item.casid)
	} else {
		_, err = fmt.Fprintf(rw, "%s %s %d %d %d\r\n",
			verb, item.Key, item.Flags, item.Expiration, len(item.Value))
	}
	if err != nil {
		return err
	}
	if _, err = rw.Write(item.Value); err != nil {
		return err
	}
	if _, err := rw.Write(crlf); err != nil {
		return err
	}
	if err := rw.Flush(); err != nil {
		return err
	}
	line, err := rw.ReadSlice('\n')
	if err != nil {
		return err
	}
	switch {
	case bytes.Equal(line, resultStored):
		return nil
	case bytes.Equal(line, resultNotStored):
		return ErrNotStored
	case bytes.Equal(line, resultExists):
		return ErrCASConflict
	case bytes.Equal(line, resultNotFound):
		return ErrCacheMiss
	}
	return fmt.Errorf("memcache: unexpected response line from %q: %q", verb, string(line))
}

func writeReadLine(rw *bufio.ReadWriter, format string, args ...interface{}) ([]byte, error) {
	_, err := fmt.Fprintf(rw, format, args...)
	if err != nil {
		return nil, err
	}
	if err := rw.Flush(); err != nil {
		return nil, err
	}
	line, err := rw.ReadSlice('\n')
	return line, err
}

func writeExpectf(rw *bufio.ReadWriter, expect []byte, format string, args ...interface{}) error {
	line, err := writeReadLine(rw, format, args...)
	if err != nil {
		return err
	}
	switch {
	case bytes.Equal(line, resultOK):
		return nil
	case bytes.Equal(line, expect):
		return nil
	case bytes.Equal(line, resultNotStored):
		return ErrNotStored
	case bytes.Equal(line, resultExists):
		return ErrCASConflict
	case bytes.Equal(line, resultNotFound):
		return ErrCacheMiss
	}
	return fmt.Errorf("memcache: unexpected response line: %q", string(line))
}

// Delete deletes the item with the provided key. The error ErrCacheMiss is
// returned if the item didn't already exist in the cache.
func (c *Client) Delete(key string) error {
	return c.withKeyRw(key, func(rw *bufio.ReadWriter) error {
		return writeExpectf(rw, resultDeleted, "delete %s\r\n", key)
	})
}

// DeleteAll deletes all items in the cache.
func (c *Client) DeleteAll() error {
	return c.withKeyRw("", func(rw *bufio.ReadWriter) error {
		return writeExpectf(rw, resultDeleted, "flush_all\r\n")
	})
}

// Ping checks all instances if they are alive. Returns error if any
// of them is down.
func (c *Client) Ping() error {
	return c.selector.Each(c.ping)
}

// Increment atomically increments key by delta. The return value is
// the new value after being incremented or an error. If the value
// didn't exist in memcached the error is ErrCacheMiss. The value in
// memcached must be an decimal number, or an error will be returned.
// On 64-bit overflow, the new value wraps around.
func (c *Client) Increment(key string, delta uint64) (newValue uint64, err error) {
	return c.incrDecr("incr", key, delta)
}

// Decrement atomically decrements key by delta. The return value is
// the new value after being decremented or an error. If the value
// didn't exist in memcached the error is ErrCacheMiss. The value in
// memcached must be an decimal number, or an error will be returned.
// On underflow, the new value is capped at zero and does not wrap
// around.
func (c *Client) Decrement(key string, delta uint64) (newValue uint64, err error) {
	return c.incrDecr("decr", key, delta)
}

func (c *Client) incrDecr(verb, key string, delta uint64) (uint64, error) {
	var val uint64
	err := c.withKeyRw(key, func(rw *bufio.ReadWriter) error {
		line, err := writeReadLine(rw, "%s %s %d\r\n", verb, key, delta)
		if err != nil {
			return err
		}
		switch {
		case bytes.Equal(line, resultNotFound):
			return ErrCacheMiss
		case bytes.HasPrefix(line, resultClientErrorPrefix):
			errMsg := line[len(resultClientErrorPrefix) : len(line)-2]
			return errors.New("memcache: client error: " + string(errMsg))
		}
		val, err = strconv.ParseUint(string(line[:len(line)-2]), 10, 64)
		if err != nil {
			return err
		}
		return nil
	})
	return val, err
}

<<<<<<< HEAD
// Close closes any open connections.
//
// It returns the first error encountered closing connections, but always
// closes all connections.
//
// After Close, the Client may still be used.
func (c *Client) Close() error {
	c.lk.Lock()
	defer c.lk.Unlock()
	var ret error
	for _, conns := range c.freeconn {
		for _, c := range conns {
			if err := c.nc.Close(); err != nil && ret == nil {
				ret = err
			}
		}
	}
	c.freeconn = nil
	return ret
=======
func (c *Client) WarmUpPool() int {
	var connReleasedWg, wg, connAcquired sync.WaitGroup
	var connsCreated int
	defer connReleasedWg.Wait()
	wg.Add(1)

	for i := 0; i < c.MaxIdleConns; i++ {
		c.selector.Each(func(addr net.Addr) error {
			connAcquired.Add(1)
			go func() {
				connReleasedWg.Add(1)
				defer connReleasedWg.Done()

				conn, err := c.getConn(addr)
				connAcquired.Done()
				if err != nil {
					fmt.Println(err)
					return
				}

				connsCreated++
				wg.Wait()
				conn.release()
				return
			}()
			return nil
		})
	}

	connAcquired.Wait()
	wg.Done()
	return connsCreated
>>>>>>> 5ca6be0c
}<|MERGE_RESOLUTION|>--- conflicted
+++ resolved
@@ -731,7 +731,6 @@
 	return val, err
 }
 
-<<<<<<< HEAD
 // Close closes any open connections.
 //
 // It returns the first error encountered closing connections, but always
@@ -751,7 +750,8 @@
 	}
 	c.freeconn = nil
 	return ret
-=======
+}
+
 func (c *Client) WarmUpPool() int {
 	var connReleasedWg, wg, connAcquired sync.WaitGroup
 	var connsCreated int
@@ -784,5 +784,4 @@
 	connAcquired.Wait()
 	wg.Done()
 	return connsCreated
->>>>>>> 5ca6be0c
 }