--- conflicted
+++ resolved
@@ -19,6 +19,8 @@
 
 import (
 	"bufio"
+	"crypto/tls"
+	"crypto/x509"
 	"fmt"
 	"io"
 	"io/ioutil"
@@ -28,12 +30,9 @@
 	"strings"
 	"testing"
 	"time"
-	"io/ioutil"
-	"crypto/tls"
-	"crypto/x509"
 )
 
-const testServer    = "localhost:11211"
+const testServer = "localhost:11211"
 const testServerTLS = "localhost:11212"
 
 func setup(t *testing.T, server string) bool {
@@ -73,7 +72,7 @@
 	caCertPool := x509.NewCertPool()
 	caCertPool.AppendCertsFromPEM(caCert)
 	tlsConfig := &tls.Config{
-		RootCAs: caCertPool,
+		RootCAs:    caCertPool,
 		ServerName: "localhost",
 	}
 
@@ -283,11 +282,9 @@
 		t.Errorf("post-DeleteAll want ErrCacheMiss, got %v", err)
 	}
 
-<<<<<<< HEAD
 	// Test Ping
 	err = c.Ping()
 	checkErr(err, "error ping: %s", err)
-=======
 	// Stats
 	stats, err := c.Stats()
 	if n := len(stats); err != nil || n == 0 {
@@ -316,7 +313,6 @@
 			t.Errorf("StatsSettings: want maxconns %q, got %q", want, got)
 		}
 	}
->>>>>>> 239240bb
 }
 
 func testTouchWithClient(t *testing.T, c *Client) {
