--- conflicted
+++ resolved
@@ -15,15 +15,7 @@
 
 ### Using *go get*
 
-<<<<<<< HEAD
-    $ go mod edit -require github.com/bradfitz/gomemcache/memcache
-    
-### Using *go get*
-
-    $ go get github.com/bradfitz/gomemcache/memcache
-=======
     $ go get github.com/lovelock/gomemcache/memcache
->>>>>>> 5a3407c5
 
 After this command *gomemcache* is ready to use. Its source will be in:
 
