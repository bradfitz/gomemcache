## About

This is a memcache client library derived from [gomemcache](https://github.com/bradfitz/gomemcache) for the Go programming language
(http://golang.org/).

<<<<<<< HEAD
## Why this project?

The version is bumped to v3 to indicate that it has something incompatible with the vanilla one.

### `get` vs `gets`

There are many derivate servers which implement **incomplete** memcache prototol, e.g. only `get` and `set` are implemented.

The thing is, the original repository of [gomemcache](https://github.com/bradfitz/gomemcache) has something confusing when it comes to [`get` command](https://github.com/bradfitz/gomemcache/blob/fb4bf637b56d66a1925c1bb0780b27dd714ec380/memcache/memcache.go#L361).

```go
if _, err := fmt.Fprintf(rw, "gets %s\r\n", strings.Join(keys, " ")); err != nil {
    return err
}
```

It means when you call `get`, the `gets` command is executed and [`casid` is always returned](https://github.com/bradfitz/gomemcache/blob/fb4bf637b56d66a1925c1bb0780b27dd714ec380/memcache/memcache.go#L523).

```go
dest := []interface{}{&it.Key, &it.Flags, &size, &it.casid}
```

I've talked to bradfitz and got a lot of important advises from him. Truly all the things I mentioned above are all because of the **incomplete implementation** and have nothing to do with the client. What I stand for is `get` means `get` and `gets` means `gets`.

### `RoundRobinServerSelector`

Vanilla memcache server use crc32 to pick which server to store a key, for servers those distribute keys equally to all nodes the crc32 is not what is wanted. Thanks for bradfitz's brilliant work I can implement a `RoundRobinServerSelector` painlessly.

## Installing

### Using _go get_

`$ go get -u github.com/lovelock/gomemcache/v3/memcache`

After this command _gomemcache_ is ready to use. Its source will be in:

`$GOPATH/src/github.com/lovelock/gomemcache/memcache`
=======
## Example

Install with:

```shell
$ go get github.com/bradfitz/gomemcache/memcache
```
>>>>>>> 24af94b0

Then use it like:

<<<<<<< HEAD
### For vanilla memcached server

```go
import (
    "github.com/lovelock/gomemcache/v3/memcache"
)

func main() {
    mc := memcache.New("10.0.0.1:11211", "10.0.0.2:11211", "10.0.0.3:11212")
    mc.Set(&memcache.Item{Key: "foo", Value: []byte("my value")})

    it, err := mc.Get("foo")
        ...
}
```

### For other derivatives

```go
import (
        "github.com/lovelock/gomemcache/v3/memcache"
)

func main() {
    mc := memcache.NewRoundRobin("10.0.0.1:11211", "10.0.0.2:11211", "10.0.0.3:11212")
    mc.DisableCAS = true // don't want get casid
    mc.Set(&memcache.Item{Key: "foo", Value: []byte("my value")})

    it, err := mc.Get("foo")
        ...
=======
```go
import (
    "github.com/bradfitz/gomemcache/memcache"
)

func main() {
     mc := memcache.New("10.0.0.1:11211", "10.0.0.2:11211", "10.0.0.3:11212")
     mc.Set(&memcache.Item{Key: "foo", Value: []byte("my value")})

     it, err := mc.Get("foo")
     ...
>>>>>>> 24af94b0
}
```

## Full docs, see:

<<<<<<< HEAD
See https://godoc.org/github.com/lovelock/gomemcache/v3/memcache

Or run:

`$ godoc github.com/lovelock/gomemcache/v3/memcache`
=======
See https://pkg.go.dev/github.com/bradfitz/gomemcache/memcache

Or run:

```shell
$ godoc github.com/bradfitz/gomemcache/memcache
```
>>>>>>> 24af94b0
<|MERGE_RESOLUTION|>--- conflicted
+++ resolved
@@ -3,7 +3,6 @@
 This is a memcache client library derived from [gomemcache](https://github.com/bradfitz/gomemcache) for the Go programming language
 (http://golang.org/).
 
-<<<<<<< HEAD
 ## Why this project?
 
 The version is bumped to v3 to indicate that it has something incompatible with the vanilla one.
@@ -41,32 +40,17 @@
 After this command _gomemcache_ is ready to use. Its source will be in:
 
 `$GOPATH/src/github.com/lovelock/gomemcache/memcache`
-=======
+
 ## Example
 
 Install with:
-
-```shell
-$ go get github.com/bradfitz/gomemcache/memcache
-```
->>>>>>> 24af94b0
-
-Then use it like:
-
-<<<<<<< HEAD
-### For vanilla memcached server
-
 ```go
 import (
     "github.com/lovelock/gomemcache/v3/memcache"
 )
-
 func main() {
-    mc := memcache.New("10.0.0.1:11211", "10.0.0.2:11211", "10.0.0.3:11212")
-    mc.Set(&memcache.Item{Key: "foo", Value: []byte("my value")})
-
-    it, err := mc.Get("foo")
-        ...
+     mc := memcache.New("10.0.0.1:11211", "10.0.0.2:11211", "10.0.0.3:11212")
+     mc.Set(&memcache.Item{Key: "foo", Value: []byte("my value")})
 }
 ```
 
@@ -84,36 +68,13 @@
 
     it, err := mc.Get("foo")
         ...
-=======
-```go
-import (
-    "github.com/bradfitz/gomemcache/memcache"
-)
-
-func main() {
-     mc := memcache.New("10.0.0.1:11211", "10.0.0.2:11211", "10.0.0.3:11212")
-     mc.Set(&memcache.Item{Key: "foo", Value: []byte("my value")})
-
-     it, err := mc.Get("foo")
-     ...
->>>>>>> 24af94b0
 }
 ```
 
 ## Full docs, see:
 
-<<<<<<< HEAD
 See https://godoc.org/github.com/lovelock/gomemcache/v3/memcache
 
 Or run:
 
-`$ godoc github.com/lovelock/gomemcache/v3/memcache`
-=======
-See https://pkg.go.dev/github.com/bradfitz/gomemcache/memcache
-
-Or run:
-
-```shell
-$ godoc github.com/bradfitz/gomemcache/memcache
-```
->>>>>>> 24af94b0
+`$ godoc github.com/lovelock/gomemcache/v3/memcache`